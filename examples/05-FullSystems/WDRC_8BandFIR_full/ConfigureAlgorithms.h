--- conflicted
+++ resolved
@@ -11,19 +11,11 @@
 void setupFromDSLandGHA(const BTNRH_WDRC::CHA_DSL &this_dsl, const BTNRH_WDRC::CHA_WDRC &this_gha,
      const int n_chan, const int n_fir, const AudioSettings_F32 &settings)
 {
-<<<<<<< HEAD
 
   //set the per-channel filter coefficients (using our filterbank class)
   filterbank.designFilters(n_chan, n_fir, settings.sample_rate_Hz, settings.audio_block_samples, (float *)this_dsl.cross_freq);
 
   //setup all of the per-channel compressors (using our compressor bank class)
-=======
-     
-  //set the per-channel filter coefficients
-  filterbank.designFilters(n_chan, n_fir, settings.sample_rate_Hz, settings.audio_block_samples, (float *)this_dsl.cross_freq);
-
-  //setup all of the per-channel compressors
->>>>>>> 5600d524
   compbank.configureFromDSLandGHA(settings.sample_rate_Hz,  this_dsl, this_gha);
 
   //setup the broad band compressor (typically used as a limiter)
