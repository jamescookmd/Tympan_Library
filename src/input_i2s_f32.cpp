--- conflicted
+++ resolved
@@ -124,14 +124,10 @@
 	dma.TCD->DADDR = i2s_rx_buffer;
 	dma.TCD->DOFF = 4;  //increment one sample (32bits = 4bytes) in the destination memory
 	
-<<<<<<< HEAD
-	update_counter = 0;
-=======
 	//dma.TCD->CITER_ELINKNO = sizeof(i2s_tx_buffer) / 2;	//original, 16-bit 
 	//dma.TCD->CITER_ELINKNO = I2S_BUFFER_TO_USE_BYTES / 2;   //revised WEA 16-bit
 	//dma.TCD->CITER_ELINKNO = sizeof(i2s_rx_buffer_32) / 4;  //original, 32-bit
 	dma.TCD->CITER_ELINKNO = I2S_BUFFER_TO_USE_BYTES / 4;   //number of minor loops in a major loop.  I2S_BUFFER_TO_USE_BYTES/NBYTES_MLNO? ...should be 4 or 8?  https://forum.pjrc.com/threads/42233-I2S-Input-Question
->>>>>>> 2ec98cb7
 	
 	//dma.TCD->DLASTSGA = -sizeof(i2s_rx_buffer); //original, 16-bit 
 	//dma.TCD->DLASTSGA = -I2S_BUFFER_TO_USE_BYTES;//revised WEA 16-bit
