--- conflicted
+++ resolved
@@ -85,71 +85,6 @@
       setDefaultValues();
     }
 
-<<<<<<< HEAD
-    //here is the method called automatically by the audio library
-    void update(void) {
-		//receive the input audio data
-		audio_block_f32_t *block = AudioStream_F32::receiveReadOnly_f32();
-		if (!block) return;
-
-		//allocate memory for the output of our algorithm
-		audio_block_f32_t *out_block = AudioStream_F32::allocate_f32();
-		if (!out_block) { AudioStream_F32::release(block); return; }
-
-		//do the algorithm
-		int is_error = processAudioBlock(block,out_block); //anything other than a zero is an error
-		
-		// transmit the block and release memory
-		if (!is_error) AudioStream_F32::transmit(out_block); // send the output
-		AudioStream_F32::release(out_block);
-		AudioStream_F32::release(block);
-    }
-
-	//here is a standard method for executing the guts of the algorithm without having to call update()
-	//This is the access point used by the compressor bank class, for example, since the compressor bank
-	//handles the audio_block manipulation normally done by update()
-	//
-	//This method uses audio_block_f32_t as its inputs and outputs, to be consistent with all the other
-	//"processAudioBlock()" methods that are used in many other of my audio-processing classes
-	int processAudioBlock(audio_block_f32_t *block, audio_block_f32_t *out_block) {
-		if ((!block) || (!out_block)) return -1;  //-1 is error
-		
-		compress(block->data, out_block->data, block->length);
-		
-		//copy the audio_block info
-		out_block->id = block->id;
-		out_block->length = block->length;
-		
-		return 0;  //0 is OK
-	}
-
-    //Here is the function that actually does all the work
-	//This method uses simply float arrays as the inptus and outputs, so that this is maximally compatible
-	//with other ways of using this class.
-     void compress(float *x, float *y, int n)    
-     //x, input, audio waveform data
-     //y, output, audio waveform data after compression
-     //n, input, number of samples in this audio block
-    {        
-        // find smoothed envelope
-        audio_block_f32_t *envelope_block = AudioStream_F32::allocate_f32();
-        if (!envelope_block) return;
-        calcEnvelope.smooth_env(x, envelope_block->data, n);
-        //float *xpk = envelope_block->data; //get pointer to the array of (empty) data values
-
-        //calculate gain
-        audio_block_f32_t *gain_block = AudioStream_F32::allocate_f32();
-        if (!gain_block) return;
-        calcGain.calcGainFromEnvelope(envelope_block->data, gain_block->data, n);
-        
-        //apply gain
-        arm_mult_f32(x, gain_block->data, y, n);
-
-        // release memory
-        AudioStream_F32::release(envelope_block);
-        AudioStream_F32::release(gain_block);
-    }
-=======
 	//initialize with the default values
 	void setDefaultValues(void);
 
@@ -158,7 +93,6 @@
 
     //here is the method that is called automatically by the audio library
     void update(void);
->>>>>>> 0ec47eb2
 
 	//here is a standard method for executing the guts of the algorithm without having to call update()
 	//This is the access point used by the compressor bank class, for example, since the compressor bank
@@ -173,24 +107,10 @@
 	//with other ways of using this class.
      void compress(float *x, float *y, int n);
 
-<<<<<<< HEAD
-    //set all of the parameters for the compressor using the CHA_WDRC "GHA" structure
-	void configureFromGHA(float fs_Hz, const BTNRH_WDRC::CHA_WDRC &gha) { setSampleRate_Hz(fs_Hz);  setParams_from_CHA_WDRC(&gha); }
-	void configureFromGHA(const BTNRH_WDRC::CHA_WDRC &gha) { setParams_from_CHA_WDRC(&gha); }  //assumes that the sample rate has already been set!!!
-    void setParams_from_CHA_WDRC(const BTNRH_WDRC::CHA_WDRC *gha) {  //assumes that the sample rate has already been set!!!
-      //configure the envelope calculator...assumes that the sample rate has already been set!
-      calcEnvelope.setAttackRelease_msec(gha->attack,gha->release); //these are in milliseconds
-
-      //configure the compressor
-      calcGain.setParams_from_CHA_WDRC(gha);
-    }
-	
-=======
 	// ///////////////////////// These are the methods used to configure or otherwise interact with this class
 
     float setSampleRate_Hz(const float _fs_Hz) {return calcEnvelope.setSampleRate_Hz(_fs_Hz); }
 	float getSampleRate_Hz(void) { return calcEnvelope.getSampleRate_Hz(); }
->>>>>>> 0ec47eb2
 
     //set all of the parameters for the compressor using the CHA_WDRC "GHA" structure
 	void configureFromGHA(float fs_Hz, const BTNRH_WDRC::CHA_WDRC &gha) { setSampleRate_Hz(fs_Hz);  setParams_from_CHA_WDRC(&gha); }
@@ -205,15 +125,6 @@
     //assumes that the sample rate has already been set!!!
     void setParams(float attack_ms, float release_ms, float maxdB, float exp_cr, float exp_end_knee, float tkgain, float comp_ratio, float tk, float bolt);
 
-<<<<<<< HEAD
-    float setSampleRate_Hz(const float _fs_Hz) {
-      //pass this data on to its components that care
-      //given_sample_rate_Hz = _fs_Hz;
-      return calcEnvelope.setSampleRate_Hz(_fs_Hz);
-    }
-	float getSampleRate_Hz(void) { return calcEnvelope.getSampleRate_Hz(); }
-=======
->>>>>>> 0ec47eb2
 
     //set, increment, or get the linear gain of the system
     float setGain_dB(float linear_gain_dB) { return calcGain.setGain_dB(linear_gain_dB); }
@@ -239,23 +150,9 @@
 	float getKneeCompressor_dBSPL(void) { return calcGain.getKneeCompressor_dBSPL(); }
 	float setCompRatio(float32_t foo) { return calcGain.setCompRatio(foo); }
 	float getCompRatio(void) { return calcGain.getCompRatio(); }
-	float setKneeLimiter_dBSPL(float32_t foo) { return calcGain.setKneeLimiter_dBSPL(foo); }
-	float getKneeLimiter_dBSPL(void) { return calcGain.getKneeLimiter_dBSPL(); }
-	
-	float incrementAttack(float fac) { return setAttack_msec(getAttack_msec() * fac); };
-	float incrementRelease(float fac) { return setRelease_msec(getRelease_msec() * fac); };
-	float incrementMaxdB(float fac) { return setMaxdB(getMaxdB() + fac); }
-	float incrementExpCR(float fac) {
-		Serial.println("AudioEffectCompWDRC_F32: incrementExpCR: " + String(getExpansionCompRatio()) + ", " + String(fac));
-		Serial.println("    : new val = " + String(getExpansionCompRatio() + fac) + ", " + String(max(0.1f,getExpansionCompRatio() + fac)));
-		return setExpansionCompRatio(max(0.1f,getExpansionCompRatio() + fac)); 
-	}
-	float incrementExpKnee(float fac) { return setKneeExpansion_dBSPL(getKneeExpansion_dBSPL() + fac); }
-	float incrementGain_dB(float increment_dB) { return setGain_dB(getGain_dB() + increment_dB); }    
     float incrementCompRatio(float fac) { return setCompRatio(max(0.1f, getCompRatio() + fac)); }
 	float incrementKnee(float fac) {return setKneeCompressor_dBSPL(getKneeCompressor_dBSPL() + fac);}
 	float incrementLimiter(float fac) {return setKneeLimiter_dBSPL(getKneeLimiter_dBSPL() + fac);};
-	
 	
 	// /////////////////////////////////////////////////  Here are the public data members
     AudioCalcEnvelope_F32 calcEnvelope;
@@ -264,10 +161,6 @@
 
   private:
     audio_block_f32_t *inputQueueArray[1];
-<<<<<<< HEAD
-    //float given_sample_rate_Hz;
-=======
->>>>>>> 0ec47eb2
 };
 
 
