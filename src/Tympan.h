--- conflicted
+++ resolved
@@ -33,7 +33,7 @@
 	public:
 		TympanPins(void) {
 			setTympanRev(TympanRev::D);  //assume RevD is default
-		}; 
+		};
 		TympanPins(TympanRev _tympanRev) {
 			setTympanRev(_tympanRev);
 		}
@@ -91,11 +91,7 @@
 				case (TympanRev::D3) : case (TympanRev::D) :   //Built for OpenTact
 					//Teensy 3.6 Pin Numbering
 					resetAIC = 35;  //PTC8
-<<<<<<< HEAD
-					potentiometer = 39; //A20...this is the only difference from RevD2 JM: NOT THE ONLY DIFFERENCE
-=======
 					potentiometer = 39; //A20
->>>>>>> f415c00c
 					amberLED = 36; //PTC9
 					redLED = 10;  //PTC4
 					BT_nReset = 34;  //PTE25, active LOW reset
@@ -117,10 +113,10 @@
 					BT_PIO0 = 56;   //hard reset for the BT module if HIGH at start.  Otherwise, outputs the connection state
 					BT_PIO4 = 33;  //PTE24...actually it's BT_PIO5 ???
 					enableStereoExtMicBias = 20; //PTD5
-					AIC_Shield_enableStereoExtMicBias = 41; 					
+					AIC_Shield_enableStereoExtMicBias = 41;
 					BT_serial_speed = 9600;
 					Rev_Test = 44;
-					break;					
+					break;
 			}
 		}
 		usb_serial_class * getUSBSerial(void) { return USB_Serial; }
