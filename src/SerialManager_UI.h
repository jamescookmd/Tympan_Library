--- conflicted
+++ resolved
@@ -33,8 +33,6 @@
 	virtual char getIDchar() { return ID_char; }
 	virtual String getPrefix(void) { return String(quadchar_start_char) + String(ID_char) + String("x"); }  //your class can use any and every String-able character in place of "x"...so, you class can have *a lot* of commands
 	
-<<<<<<< HEAD
-=======
 	// here is a method to create the very-common card (button group) to create display a parameter value
 	// and to adjust its value with a plus and minus button.  Very common!
 	virtual TR_Card *addCardPreset_UpDown(TR_Page *page_h, const String card_title, const String field_name, const String down_cmd, const String up_cmd) {
@@ -59,7 +57,6 @@
 		String field_name1 = ID_char + field_name;  //prepend the unique ID_char so that the text goes to the correct button and not one similarly named
 		setButtonText(field_name1, new_text);
 	} 
->>>>>>> 0ec47eb2
 	
     //attach the SerialManager
     void setSerialManager(SerialManagerBase *_sm);
