/* 
	control_aic3206
	
	Created: Brendan Flynn (http://www.flexvoltbiosensor.com/) for Tympan, Jan-Feb 2017
	Purpose: Control module for Texas Instruments TLV320AIC3206 compatible with Teensy Audio Library
 
	License: MIT License.  Use at your own risk.
 */

#include "control_aic3206.h"


//********************************  Constants  *******************************//

#define AIC3206_I2C_ADDR                                             0x18


#ifndef AIC_FS
#  define AIC_FS                                                     44100UL
#endif

//#define AIC_BITS                                                        16
#define AIC_BITS                                                        32

#define AIC_I2S_SLAVE                                                     1
#if AIC_I2S_SLAVE
// Direction of BCLK and WCLK (reg 27) is input if a slave:
# define AIC_CLK_DIR                                                    0
#else
// If master, make outputs:
# define AIC_CLK_DIR                                                   0x0C
#endif

//#ifndef AIC_CODEC_CLKIN_BCLK
//# define AIC_CODEC_CLKIN_BCLK                                           0
//#endif

//**************************** Clock Setup **********************************//

//**********************************  44100  *********************************//
#if AIC_FS == 44100

// MCLK = 180000000 * 16 / 255 = 11.294117 MHz // FROM TEENSY, FIXED

// PLL setup.  PLL_OUT = MCLK * R * J.D / P
//// J.D = 7.5264, P = 1, R = 1 => 90.32 MHz // FROM 12MHz CHA AND WHF //
// J.D = 7.9968, P = 1, R = 1 => 90.3168 MHz // For 44.1kHz exact
// J.D = 8.0000000002, P = 1, R = 1 => 9.35294117888MHz // for TEENSY 44.11764706kHz
#define PLL_J                                                             8
#define PLL_D                                                             0

// Bitclock divisor.
// BCLK = DAC_CLK/N = PLL_OUT/NDAC/N = 32*fs or 16*fs
// PLL_OUT = fs*NDAC*MDAC*DOSR
// BLCK = 32*fs = 1411200 = PLL
#if AIC_BITS == 16
#define BCLK_N                                                            8
#elif AIC_BITS == 32
#define BCLK_N                                                            4
#endif

// ADC/DAC FS setup.
// ADC_MOD_CLK = CODEC_CLKIN / (NADC * MADC)
// DAC_MOD_CLK = CODEC_CLKIN / (NDAC * MDAC)
// ADC_FS = PLL_OUT / (NADC*MADC*AOSR)
// DAC_FS = PLL_OUT / (NDAC*MDAC*DOSR)
// FS = 90.3168MHz / (8*2*128) = 44100 Hz.
// MOD = 90.3168MHz / (8*2) = 5644800 Hz

// Actual from Teensy: 44117.64706Hz * 128 => 5647058.82368Hz * 8*2 => 90352941.17888Hz

// DAC clock config.
// Note: MDAC*DOSR/32 >= RC, where RC is 8 for the default filter.
// See Table 2-21
// http://www.ti.com/lit/an/slaa463b/slaa463b.pdf
// PB1 - RC = 8.  Use M8, N2
// PB25 - RC = 12.  Use M8, N2

#define MODE_STANDARD	(1)
#define MODE_LOWLATENCY (2)
#define MODE_PDM	(3)
#define ADC_DAC_MODE    (MODE_PDM)

<<<<<<< HEAD
#if (ADC_DAC_MODE == MODE_STANDARD)
=======
#if 1
>>>>>>> cedd4b48
	//standard setup for 44 kHz
	#define DOSR                                                            128
	#define NDAC                                                              2
	#define MDAC                                                              8

	#define AOSR                                                            128
	#define NADC                                                              2
	#define MADC                                                              8

	// Signal Processing Modes, Playback and Recording....for standard operation (AOSR 128)
	#define PRB_P                                                             1
	#define PRB_R                                                             1

#elif (ADC_DAC_MODE == MODE_LOWLATENCY)
	//low latency setup
	//standard setup for 44 kHz
	#define DOSR                                                            32
	#define NDAC                                                              (2*4/2)
	#define MDAC                                                              4

	#define AOSR                                                            32
	#define NADC                                                              (2*4/2)
	#define MADC                                                              4

	// Signal Processing Modes, Playback and Recording....for low-latency operation (AOSR 32)
	#define PRB_P                                                             17    //DAC
	#define PRB_R                                                             13    //ADC

#elif (ADC_DAC_MODE == MODE_PDM)
	#define DOSR                                                            128
	#define NDAC                                                              2
	#define MDAC                                                              8

	#define AOSR                                                             64
	#define NADC                                                              4
	#define MADC                                                              8

	// Signal Processing Modes, Playback and Recording.
	#define PRB_P                                                             1
	#define PRB_R                                                             1

#endif  //for standard vs low-latency vs PDM setup
	
#endif // end fs if block

//**************************** Chip Setup **********************************//

//******************* INPUT DEFINITIONS *****************************//
// MIC routing registers
#define TYMPAN_MICPGA_PAGE 1
#define TYMPAN_MICPGA_LEFT_POSITIVE_REG  0x34 // page 1 register 52
#define TYMPAN_MICPGA_LEFT_NEGATIVE_REG  0x36 // page 1 register 54
#define TYMPAN_MICPGA_RIGHT_POSITIVE_REG 0x37 // page 1 register 55
#define TYMPAN_MICPGA_RIGHT_NEGATIVE_REG 0x39 // page 1 register 57
#define TYMPAN_MICPGA_LEFT_VOLUME_REG    0x3B // page 1 register 59 // 0 to 47.5dB in 0.5dB steps
#define TYMPAN_MICPGA_RIGHT_VOLUME_REG   0x3C // page 1 register 60 // 0 to 47.5dB in 0.5dB steps

#define TYMPAN_MICPGA_VOLUME_ENABLE  0x00 // default is 0b11000000 - clear to 0 to enable

#define TYMPAN_MIC_ROUTING_POSITIVE_IN1     0b11000000 //
#define TYMPAN_MIC_ROUTING_POSITIVE_IN2     0b00110000 //
#define TYMPAN_MIC_ROUTING_POSITIVE_IN3     0b00001100 //
#define TYMPAN_MIC_ROUTING_POSITIVE_REVERSE 0b00000011 //

#define TYMPAN_MIC_ROUTING_NEGATIVE_CM_TO_CM1L  0b11000000 //
#define TYMPAN_MIC_ROUTING_NEGATIVE_IN2_REVERSE 0b00110000 //
#define TYMPAN_MIC_ROUTING_NEGATIVE_IN3_REVERSE 0b00001100 //
#define TYMPAN_MIC_ROUTING_NEGATIVE_CM_TO_CM2L  0b00000011 //

#define TYMPAN_MIC_ROUTING_RESISTANCE_10k 0b01010101
#define TYMPAN_MIC_ROUTING_RESISTANCE_20k 0b10101010
#define TYMPAN_MIC_ROUTING_RESISTANCE_40k 0b11111111
#define TYMPAN_MIC_ROUTING_RESISTANCE_DEFAULT TYMPAN_MIC_ROUTING_RESISTANCE_10k //datasheet (application notes) defaults to 20K...why?


#define TYMPAN_MIC_BIAS_REG 0x0133 // page 1 reg 51
#define TYMPAN_MIC_BIAS_POWER_ON  0x40
#define TYMPAN_MIC_BIAS_POWER_OFF 0x00
#define TYMPAN_MIC_BIAS_OUTPUT_VOLTAGE_1_25     0x00
#define TYMPAN_MIC_BIAS_OUTPUT_VOLTAGE_1_7      0x01
#define TYMPAN_MIC_BIAS_OUTPUT_VOLTAGE_2_5      0x10
#define TYMPAN_MIC_BIAS_OUTPUT_VOLTAGE_VSUPPLY  0x11

#define TYMPAN_ADC_PROCESSING_BLOCK_REG 0x003d // page 0 register 61

#define TYMPAN_ADC_CHANNEL_POWER_REG 0x0051 // page 0 register81
#define TYMPAN_ADC_CHANNELS_ON 0b11000000 // power up left and right

#define TYMPAN_ADC_MUTE_REG 0x0052 //  page 0, register 82
#define TYMPAN_ADC_UNMUTE 0x00

void AudioControlAIC3206::setI2Cbus(int i2cBusIndex)
{
  // Setup for Master mode, pins 18/19, external pullups, 400kHz, 200ms default timeout
  switch (i2cBusIndex) {
	case 0:
		myWire = &Wire; break;
	//case 1:
	//	myWire = &Wire1; break;  //defined in WireKinetis.h via Teensy's 
	case 2:
		myWire = &Wire2; break; //defined in WireKinetis.h via Teensy's Wire.h
	//case 3:
	//	myWire = &Wire3; break; //commented out in WireKinetis.h?? Why?
	default:
		myWire = &Wire; break;
  }
}
bool AudioControlAIC3206::enable(void) {
  delay(10);
  myWire->begin();
  delay(5);

  //hard reset the AIC
  //Serial.println("Hardware reset of AIC...");
  //define RESET_PIN  21
  #define RESET_PIN (resetPinAIC)
  pinMode(RESET_PIN,OUTPUT); 
  digitalWrite(RESET_PIN,HIGH);delay(50); //not reset
  digitalWrite(RESET_PIN,LOW);delay(50);  //reset
  digitalWrite(RESET_PIN,HIGH);delay(50);//not reset
	
  aic_reset(); //delay(50);  //soft reset
  aic_init(); //delay(10);
  aic_initADC(); //delay(10);
  aic_initDAC(); //delay(10);

  aic_readPage(0, 27); // check a specific register - a register read test

  if (debugToSerial) Serial.println("AIC3206 enable done");

  return true;

}

bool AudioControlAIC3206::disable(void) {
  return true;
}

//dummy function to keep compatible with Teensy Audio Library
bool AudioControlAIC3206::inputLevel(float volume) {
  return false;
}

bool AudioControlAIC3206::inputSelect(int n) {
  if ( (n == TYMPAN_INPUT_LINE_IN) || (n == TYMPAN_INPUT_BT_AUDIO) ) {
    // USE LINE IN SOLDER PADS
	aic_goToPage(TYMPAN_MICPGA_PAGE);
    aic_writeRegister(TYMPAN_MICPGA_LEFT_POSITIVE_REG, TYMPAN_MIC_ROUTING_POSITIVE_IN1 & TYMPAN_MIC_ROUTING_RESISTANCE_DEFAULT);
    aic_writeRegister(TYMPAN_MICPGA_LEFT_NEGATIVE_REG, TYMPAN_MIC_ROUTING_NEGATIVE_CM_TO_CM1L & TYMPAN_MIC_ROUTING_RESISTANCE_DEFAULT);
    aic_writeRegister(TYMPAN_MICPGA_RIGHT_POSITIVE_REG, TYMPAN_MIC_ROUTING_POSITIVE_IN1 & TYMPAN_MIC_ROUTING_RESISTANCE_DEFAULT);
    aic_writeRegister(TYMPAN_MICPGA_RIGHT_NEGATIVE_REG, TYMPAN_MIC_ROUTING_NEGATIVE_CM_TO_CM1L & TYMPAN_MIC_ROUTING_RESISTANCE_DEFAULT);
    // BIAS OFF
    setMicBias(TYMPAN_MIC_BIAS_OFF);
	

    if (debugToSerial) Serial.println("Set Audio Input to Line In");
    return true;
  } else if (n == TYMPAN_INPUT_JACK_AS_MIC) {
    // mic-jack = IN3
	aic_goToPage(TYMPAN_MICPGA_PAGE);
    aic_writeRegister(TYMPAN_MICPGA_LEFT_POSITIVE_REG, TYMPAN_MIC_ROUTING_POSITIVE_IN3 & TYMPAN_MIC_ROUTING_RESISTANCE_DEFAULT);
    aic_writeRegister(TYMPAN_MICPGA_LEFT_NEGATIVE_REG, TYMPAN_MIC_ROUTING_NEGATIVE_CM_TO_CM1L & TYMPAN_MIC_ROUTING_RESISTANCE_DEFAULT);
    aic_writeRegister(TYMPAN_MICPGA_RIGHT_POSITIVE_REG, TYMPAN_MIC_ROUTING_POSITIVE_IN3 & TYMPAN_MIC_ROUTING_RESISTANCE_DEFAULT);
    aic_writeRegister(TYMPAN_MICPGA_RIGHT_NEGATIVE_REG, TYMPAN_MIC_ROUTING_NEGATIVE_CM_TO_CM1L & TYMPAN_MIC_ROUTING_RESISTANCE_DEFAULT);
    // BIAS on, using default
    setMicBias(TYMPAN_DEFAULT_MIC_BIAS);

    if (debugToSerial) Serial.println("Set Audio Input to JACK AS MIC, BIAS SET TO DEFAULT 2.5V");
    return true;
  } else if (n == TYMPAN_INPUT_JACK_AS_LINEIN) {
    // 1
    // mic-jack = IN3
	aic_goToPage(TYMPAN_MICPGA_PAGE);
    aic_writeRegister(TYMPAN_MICPGA_LEFT_POSITIVE_REG, TYMPAN_MIC_ROUTING_POSITIVE_IN3 & TYMPAN_MIC_ROUTING_RESISTANCE_DEFAULT);
    aic_writeRegister(TYMPAN_MICPGA_LEFT_NEGATIVE_REG, TYMPAN_MIC_ROUTING_NEGATIVE_CM_TO_CM1L & TYMPAN_MIC_ROUTING_RESISTANCE_DEFAULT);
    aic_writeRegister(TYMPAN_MICPGA_RIGHT_POSITIVE_REG, TYMPAN_MIC_ROUTING_POSITIVE_IN3 & TYMPAN_MIC_ROUTING_RESISTANCE_DEFAULT);
    aic_writeRegister(TYMPAN_MICPGA_RIGHT_NEGATIVE_REG, TYMPAN_MIC_ROUTING_NEGATIVE_CM_TO_CM1L & TYMPAN_MIC_ROUTING_RESISTANCE_DEFAULT);
    // BIAS Off
    setMicBias(TYMPAN_MIC_BIAS_OFF);

    if (debugToSerial) Serial.println("Set Audio Input to JACK AS LINEIN, BIAS OFF");
    return true;
  } else if (n == TYMPAN_INPUT_ON_BOARD_MIC) {
    // on-board = IN2
	aic_goToPage(TYMPAN_MICPGA_PAGE);
    aic_writeRegister(TYMPAN_MICPGA_LEFT_POSITIVE_REG, TYMPAN_MIC_ROUTING_POSITIVE_IN2 & TYMPAN_MIC_ROUTING_RESISTANCE_DEFAULT);
    aic_writeRegister(TYMPAN_MICPGA_LEFT_NEGATIVE_REG, TYMPAN_MIC_ROUTING_NEGATIVE_CM_TO_CM1L & TYMPAN_MIC_ROUTING_RESISTANCE_DEFAULT);
    aic_writeRegister(TYMPAN_MICPGA_RIGHT_POSITIVE_REG, TYMPAN_MIC_ROUTING_POSITIVE_IN2 & TYMPAN_MIC_ROUTING_RESISTANCE_DEFAULT);
    aic_writeRegister(TYMPAN_MICPGA_RIGHT_NEGATIVE_REG, TYMPAN_MIC_ROUTING_NEGATIVE_CM_TO_CM1L & TYMPAN_MIC_ROUTING_RESISTANCE_DEFAULT);
    // BIAS Off
    setMicBias(TYMPAN_MIC_BIAS_OFF);
    if (debugToSerial) Serial.println("Set Audio Input to Tympan On-Board MIC, BIAS OFF");

    return true;
  }
  Serial.print("AudioControlAIC3206: ERROR: Unable to Select Input - Value not supported: ");
  Serial.println(n);
  return false;
}

bool AudioControlAIC3206::setMicBias(int n) {
  if (n == TYMPAN_MIC_BIAS_1_25) {
    aic_writeAddress(TYMPAN_MIC_BIAS_REG, TYMPAN_MIC_BIAS_POWER_ON | TYMPAN_MIC_BIAS_OUTPUT_VOLTAGE_1_25); // power up mic bias
    return true;
  } else if (n == TYMPAN_MIC_BIAS_1_7) {
    aic_writeAddress(TYMPAN_MIC_BIAS_REG, TYMPAN_MIC_BIAS_POWER_ON | TYMPAN_MIC_BIAS_OUTPUT_VOLTAGE_1_7); // power up mic bias
    return true;
  } else if (n == TYMPAN_MIC_BIAS_2_5) {
    aic_writeAddress(TYMPAN_MIC_BIAS_REG, TYMPAN_MIC_BIAS_POWER_ON | TYMPAN_MIC_BIAS_OUTPUT_VOLTAGE_2_5); // power up mic bias
    return true;
  } else if (n == TYMPAN_MIC_BIAS_VSUPPLY) {
    aic_writeAddress(TYMPAN_MIC_BIAS_REG, TYMPAN_MIC_BIAS_POWER_ON | TYMPAN_MIC_BIAS_OUTPUT_VOLTAGE_VSUPPLY); // power up mic bias
    return true;
  } else if (n == TYMPAN_MIC_BIAS_OFF) {
    aic_writeAddress(TYMPAN_MIC_BIAS_REG, TYMPAN_MIC_BIAS_POWER_OFF); // power up mic bias
    return true;
  }
  Serial.print("AudioControlAIC3206: ERROR: Unable to set MIC BIAS - Value not supported: ");
  Serial.println(n);
  return false;
}

bool AudioControlAIC3206::enableDigitalMicInputs(bool desired_state) {
	if (desired_state == true) {
		//change the AIC's pin "MFP4" to clock input for digital microphone
		aic_writePage(0,55,0b00001110);  //page 0, register 55, bits D4-D1 to 0111
		
		//change the AIC's pin "MFP3" to Digital Microphone input
		aic_writePage(0,56,0b00000010);  //page 0, register 56, bits D2-D1 to 01
		
		//change the ADC to use the digital mic
		aic_writePage(0,81,0b11011100);  //page 0, register 81, Left+Right ADC powered, SCLK is Dig Mic In, Left+Right Dig Mic enabled, 1gain per word clock
		
		return true;
	} else {
		//change the AIC's pin "MFP4" to clock input for digital microphone
		aic_writePage(0,55,0b00000010);  //page 0, register 55, set to "disabled" ???  is this the default state?
		
		//change the IAC's pin "MFP3" to Digital Microphone input
		aic_writePage(0,56,0b00000010);  //page 0, register 56, set to "disabled" ???  is this the default state?

		//change the ADC to NOT use the digital mic
		aic_writePage(0,81,0b11000000);  //page 0, register 81, Left+Right ADC powered, GPIO as Dig Mic In, Left+Right Dig Mic disabled, gain per word clock
		
		return false;
	}
}

void AudioControlAIC3206::aic_reset() {
  if (debugToSerial) Serial.println("INFO: Reseting AIC");
  aic_writePage(0x00, 0x01, 0x01);
  // aic_writeAddress(0x0001, 0x01);

  delay(10);
}


// example - turn on IN3 - mic jack, with negatives routed to CM1L and with 10k resistance
// aic_writeAddress(TYMPAN_LEFT_MICPGA_POSITIVE_REG, TYMPAN_MIC_ROUTING_POSITIVE_IN3 & TYMPAN_MIC_ROUTING_RESISTANCE_DEFAULT);
// aic_writeAddress(TYMPAN_LEFT_MICPGA_NEGATIVE_REG, TYMPAN_MIC_ROUTING_NEGATIVE_CM_TO_CM1L & TYMPAN_MIC_ROUTING_RESISTANCE_DEFAULT);
// aic_writeAddress(TYMPAN_RIGHT_MICPGA_POSITIVE_REG, TYMPAN_MIC_ROUTING_POSITIVE_IN3 & TYMPAN_MIC_ROUTING_RESISTANCE_DEFAULT);
// aic_writeAddress(TYMPAN_RIGHT_MICPGA_NEGATIVE_REG, TYMPAN_MIC_ROUTING_NEGATIVE_CM_TO_CM1L & TYMPAN_MIC_ROUTING_RESISTANCE_DEFAULT);

void AudioControlAIC3206::aic_initADC() {
  if (debugToSerial) Serial.println("INFO: Initializing AIC ADC");
  aic_writeAddress(TYMPAN_ADC_PROCESSING_BLOCK_REG, PRB_R);  // processing blocks - ADC
  aic_writePage(1, 61, 0); // 0x3D // Select ADC PTM_R4 Power Tune?  (this line is from datasheet (application guide, Section 4.2)
  aic_writePage(1, 71, 0b00110001); // 0x47 // Set MicPGA startup delay to 3.1ms
  aic_writeAddress(TYMPAN_MIC_BIAS_REG, TYMPAN_MIC_BIAS_POWER_ON | TYMPAN_MIC_BIAS_2_5); // power up mic bias

  aic_goToPage(TYMPAN_MICPGA_PAGE);
  aic_writeRegister(TYMPAN_MICPGA_LEFT_POSITIVE_REG, TYMPAN_MIC_ROUTING_POSITIVE_IN2 & TYMPAN_MIC_ROUTING_RESISTANCE_DEFAULT); //page is TYMPAN_MICPGA_PAGE
  aic_writeRegister(TYMPAN_MICPGA_LEFT_NEGATIVE_REG, TYMPAN_MIC_ROUTING_NEGATIVE_CM_TO_CM1L & TYMPAN_MIC_ROUTING_RESISTANCE_DEFAULT);//page is TYMPAN_MICPGA_PAGE
  aic_writeRegister(TYMPAN_MICPGA_RIGHT_POSITIVE_REG, TYMPAN_MIC_ROUTING_POSITIVE_IN2 & TYMPAN_MIC_ROUTING_RESISTANCE_DEFAULT);//page is TYMPAN_MICPGA_PAGE
  aic_writeRegister(TYMPAN_MICPGA_RIGHT_NEGATIVE_REG, TYMPAN_MIC_ROUTING_NEGATIVE_CM_TO_CM1L & TYMPAN_MIC_ROUTING_RESISTANCE_DEFAULT);//page is TYMPAN_MICPGA_PAGE
  aic_writeRegister(TYMPAN_MICPGA_LEFT_VOLUME_REG, TYMPAN_MICPGA_VOLUME_ENABLE); // enable Left MicPGA, set gain to 0 dB  //page is TYMPAN_MICPGA_PAGE
  aic_writeRegister(TYMPAN_MICPGA_RIGHT_VOLUME_REG, TYMPAN_MICPGA_VOLUME_ENABLE); // enable Right MicPGA, set gain to 0 dB  //page is TYMPAN_MICPGA_PAGE

  //aic_writePage(1, 58, 0b11111100); // Anti-thump on aill input channels...doesn't seem to od anything here.  :(
  
  aic_writeAddress(TYMPAN_ADC_MUTE_REG, TYMPAN_ADC_UNMUTE); // Unmute Left and Right ADC Digital Volume Control
  aic_writeAddress(TYMPAN_ADC_CHANNEL_POWER_REG, TYMPAN_ADC_CHANNELS_ON); // Unmute Left and Right ADC Digital Volume Control
}

// set MICPGA volume, 0-47.5dB in 0.5dB setps
float AudioControlAIC3206::applyLimitsOnInputGainSetting(float gain_dB) {
  if (gain_dB < 0.0) {
    gain_dB = 0.0; // 0.0 dB
    //Serial.println("AudioControlAIC3206: WARNING: Attempting to set MIC volume outside range");
  }
  if (gain_dB > 47.5) {
    gain_dB = 47.5; // 47.5 dB
    //Serial.println("AudioControlAIC3206: WARNING: Attempting to set MIC volume outside range");
  }
  return gain_dB;
}
float AudioControlAIC3206::setInputGain_dB(float orig_gain_dB, int Ichan) {
	float gain_dB = applyLimitsOnInputGainSetting(orig_gain_dB);
	if (abs(gain_dB - orig_gain_dB) > 0.01) {
		Serial.println("AudioControlAIC3206: WARNING: Attempting to set input gain outside allowed range");
	}

	//convert to proper coded value for the AIC3206
	float volume = gain_dB * 2.0; // convert to value map (0.5 dB steps)
	int8_t volume_int = (int8_t) (round(volume)); // round

	if (debugToSerial) {
		Serial.print("AIC3206: Setting Input volume to ");
		Serial.print(gain_dB, 1);
		Serial.print(".  Converted to volume map => ");
		Serial.println(volume_int);
	}

	if (Ichan == 0) {
		aic_writePage(TYMPAN_MICPGA_PAGE, TYMPAN_MICPGA_LEFT_VOLUME_REG, TYMPAN_MICPGA_VOLUME_ENABLE | volume_int); // enable Left MicPGA 
	} else {
		aic_writePage(TYMPAN_MICPGA_PAGE, TYMPAN_MICPGA_RIGHT_VOLUME_REG, TYMPAN_MICPGA_VOLUME_ENABLE | volume_int); // enable Right MicPGA
	}
	return gain_dB;
}
float AudioControlAIC3206::setInputGain_dB(float gain_dB) {
	gain_dB = setInputGain_dB(gain_dB,0); //left channel
	return setInputGain_dB(gain_dB,1); //right channel
}

//******************* OUTPUT DEFINITIONS *****************************//
#define TYMPAN_DAC_PROCESSING_BLOCK_REG 0x003c // page 0 register 60
#define TYMPAN_DAC_VOLUME_LEFT_REG 0x0041 // page 0 reg 65
#define TYMPAN_DAC_VOLUME_RIGHT_REG 0x0042 // page 0 reg 66


//volume control, similar to Teensy Audio Board
// value between 0.0 and 1.0.  Set to span -58 to +15 dB
bool AudioControlAIC3206::volume(float volume) {
	volume = max(0.0, min(1.0, volume));
	float vol_dB = -58.f + (15.0 - (-58.0f)) * volume;
	volume_dB(vol_dB);
	return true;
}

bool AudioControlAIC3206::enableAutoMuteDAC(bool enable, uint8_t mute_delay_code=7) {
	if (enable) {
		mute_delay_code = max(0,min(mute_delay_code,7));
		if (mute_delay_code == 0) enable = false;
	} else {
		mute_delay_code = 0;  //this disables the auto mute
	}
	uint8_t val = aic_readPage(0,64);
	val = val & 0b10001111;  //clear these bits
	val = val | (mute_delay_code << 4); //set these bits
	aic_writePage(0,64,val);
	return enable;
}

// -63.6 to +24 dB in 0.5dB steps.  uses signed 8-bit
float AudioControlAIC3206::applyLimitsOnVolumeSetting(float vol_dB) {
	// Constrain to limits
	if (vol_dB > 24.0) {
		vol_dB = 24.0;
		//Serial.println("AudioControlAIC3206: WARNING: Attempting to set DAC Volume outside range");
	}
	if (vol_dB < -63.5) {
		vol_dB = -63.5;
		//Serial.println("AudioControlAIC3206: WARNING: Attempting to set DAC Volume outside range");
	}
	return vol_dB;
}
float AudioControlAIC3206::volume_dB(float orig_vol_dB, int Ichan) {  // 0 = Left; 1 = right;
	float vol_dB = applyLimitsOnVolumeSetting(orig_vol_dB);
	if (abs(vol_dB - orig_vol_dB) > 0.01) {
		Serial.println("AudioControlAIC3206: WARNING: Attempting to set DAC Volume outside range");
	}
	int8_t volume_int = (int8_t) (round(vol_dB * 2.0)); // round to nearest 0.5 dB step and convert to int

	if (debugToSerial) {
		Serial.print("AudioControlAIC3206: Setting DAC"); Serial.print(Ichan);
		Serial.print(" volume to "); Serial.print(vol_dB, 1);
		Serial.print(".  Converted to volume map => "); Serial.println(volume_int);
	}

	if (Ichan == 0) {
		aic_writeAddress(TYMPAN_DAC_VOLUME_LEFT_REG, volume_int);
	} else {
		aic_writeAddress(TYMPAN_DAC_VOLUME_RIGHT_REG, volume_int);
	}
	return vol_dB;
}
float AudioControlAIC3206::volume_dB(float vol_left_dB, float vol_right_dB) {
	volume_dB(vol_right_dB, 1);       //set right channel
	return volume_dB(vol_left_dB, 0); //set left channel
}
float AudioControlAIC3206::volume_dB(float vol_dB) {
	vol_dB = volume_dB(vol_dB, 1);  //set right channel
	return volume_dB(vol_dB, 0);    //set left channel
}

void AudioControlAIC3206::aic_initDAC() {
	if (debugToSerial) Serial.println("AudioControlAIC3206: Initializing AIC DAC");
	outputSelect(TYMPAN_OUTPUT_HEADPHONE_JACK_OUT); //default
}

bool AudioControlAIC3206::outputSelect(int n, bool flag_full) {
	static bool firstTime = true;
	if (firstTime) {
		flag_full = true;  //always do a full reconfiguration the first time through.
		firstTime = false;
	}
	
	// PLAYBACK SETUP: 
	//	HPL/HPR are headphone output left and right
	//	LOL/LOR are line output left and right
	
	if (flag_full) {
		aic_writeAddress(TYMPAN_DAC_PROCESSING_BLOCK_REG, PRB_P); // processing blocks - DAC

		//mute, disable, then power-down everything
		aic_goToPage(1);
		aic_writeRegister(16, 0b01000000); // page 1, mute HPL Driver, 0 gain
		aic_writeRegister(17, 0b01000000); // page 1, mute HPR Driver, 0 gain
		aic_writeRegister(18, 0b01000000); // page 1, mute LOL Driver, 0 gain
		aic_writeRegister(19, 0b01000000); // page 1, mute LOR Driver, 0 gain
		
		aic_writePage(0, 63, 0); //disable LDAC/RDAC
		
		aic_goToPage(1);
		aic_writeRegister( 9, 0); //page 1,  Power down HPL/HPR and LOL/LOR drivers
		aic_writeRegister(12, 0); //page 1, unroute from HPL
		aic_writeRegister(13, 0); //page 1, unroute from HPR
		aic_writeRegister(14, 0); //page 1, unroute from LOL
		aic_writeRegister(15, 0); //page 1, unroute from LOR	
	
		//set the pop reduction settings, Page 1 Register 20 "Headphone Driver Startup Control"
		aic_writeRegister(20, 0b10100101);  //soft routing step is 200ms, 5.0 time constants, assume 6K resistance
	}

	if (n == TYMPAN_OUTPUT_HEADPHONE_JACK_OUT) {

		aic_goToPage(1);
		//aic_writeRegister(20, 0x25); // Page 1, 0x14 De-Pop
		//aic_writeRegister(12, 8); // Page 1,  route LDAC/RDAC to HPL/HPR
		//aic_writeRegister(13, 8); // Page 1,  route LDAC/RDAC to HPL/HPR
		aic_writeRegister(12, 0b00001000); // Page 1,  route LDAC/RDAC to HPL/HPR
		aic_writeRegister(13, 0b00001000); // Page 1,  route LDAC/RDAC to HPL/HPR
		if (flag_full) aic_writePage(0, 63, 0xD6); // 0x3F // Power up LDAC/RDAC
		aic_goToPage(1);
		aic_writeRegister(16, 0); // Page 1,  unmute HPL Driver, 0 gain
		aic_writeRegister(17, 0); // Page 1,  unmute HPR Driver, 0 gain
		if (flag_full) {
			aic_writePage(1, 9, 0x30); // Page 1,  Power up HPL/HPR drivers  0b00110000
			delay(50);
			aic_writeAddress(TYMPAN_DAC_VOLUME_LEFT_REG,  0); // default to 0 dB
			aic_writeAddress(TYMPAN_DAC_VOLUME_RIGHT_REG, 0); // default to 0 dB
			aic_writePage(0, 64, 0); // 0x40 // Unmute LDAC/RDAC
		}

		if (debugToSerial) Serial.println("AudioControlAIC3206: Set Audio Output to Headphone Jack");
		return true;
  } else if (n == TYMPAN_OUTPUT_LINE_OUT) {
    
		aic_goToPage(1);
		//Register(1, 20, 0x25); //Page1, 0x14 De-Pop
		aic_writeRegister(14, 0b00001000); //Page1, route LDAC/RDAC to LOL/LOR
		aic_writeRegister(15, 0b00001000); //Page1, route LDAC/RDAC to LOL/LOR
		if (flag_full)	aic_writePage(0, 63, 0xD6); // 0x3F // Power up LDAC/RDAC		
		aic_goToPage(1);
		aic_writeRegister(18, 0); //Page1, unmute LOL Driver, 0 gain
		aic_writeRegister(19, 0); //Page1, unmute LOR Driver, 0 gain
		if (flag_full) {
			aic_writePage(1, 9, 0b00001100); // Power up LOL/LOR drivers
			delay(50);
			aic_writeAddress(TYMPAN_DAC_VOLUME_LEFT_REG,  0); // default to 0 dB
			aic_writeAddress(TYMPAN_DAC_VOLUME_RIGHT_REG, 0); // default to 0 dB
			aic_writePage(0, 64, 0); // 0x40 // Unmute LDAC/RDAC
		}

		if (debugToSerial) Serial.println("AudioControlAIC3206: Set Audio Output to Line Out");
		return true;
  }  else if (n == TYMPAN_OUTPUT_HEADPHONE_AND_LINE_OUT) {
		aic_goToPage(1);
	  	aic_writeRegister(12, 0b00001000); //Page 1, route LDAC/RDAC to HPL/HPR
		aic_writeRegister(13, 0b00001000); //Page 1, route LDAC/RDAC to HPL/HPR
		aic_writeRegister(14, 0b00001000); //Page 1, route LDAC/RDAC to LOL/LOR
		aic_writeRegister(15, 0b00001000); //Page 1, route LDAC/RDAC to LOL/LOR
		
		if (flag_full) aic_writePage(0, 63, 0xD6); // 0x3F // Power up LDAC/RDAC
		
		aic_goToPage(1);
		aic_writeRegister(18, 0); //Page 1, unmute LOL Driver, 0 gain
		aic_writeRegister(19, 0); //Page 1, unmute LOR Driver, 0 gain		
		aic_writeRegister(16, 0); //Page 1, unmute HPL Driver, 0 gain
		aic_writeRegister(17, 0); //Page 1, unmute HPR Driver, 0 gain

		if (flag_full) {
			aic_writePage(1, 9, 0b00111100);       // Power up both the HPL/HPR and the LOL/LOR drivers  
			
			delay(50);
			aic_writeAddress(TYMPAN_DAC_VOLUME_LEFT_REG,  0); // default to 0 dB
			aic_writeAddress(TYMPAN_DAC_VOLUME_RIGHT_REG, 0); // default to 0 dB
			aic_writePage(0, 64, 0); // 0x40 // Unmute LDAC/RDAC
		}

		if (debugToSerial) Serial.println("AudioControlAIC3206: Set Audio Output to Headphone Jack and Line out");
		return true;	
  } else if (n == TYMPAN_OUTPUT_LEFT2DIFFHP_AND_R2DIFFLO) {
	  
		aic_goToPage(1);
		aic_writeRegister(12, 0b00001000); //Page 1, route Left DAC Pos to Headphone Left
		aic_writeRegister(13, 0b00010000); //Page 1, route Left DAC Neg to Headphone Right
		aic_writeRegister(14, 0b00010000); //Page 1, route Right DAC Neg to Lineout Left
		aic_writeRegister(15, 0b00001000); //Page 1, route Right DAC Pos to Lineout Right
		
		if (flag_full) aic_writePage(0, 63, 0xD6); // 0x3F // Power up LDAC/RDAC
		
		aic_goToPage(1);
		aic_writeRegister(18, 0); //Page 1, unmute LOL Driver, 0 gain
		aic_writeRegister(19, 0); //Page 1, unmute LOR Driver, 0 gain		
		aic_writeRegister(16, 0); //Page 1, unmute HPL Driver, 0 gain
		aic_writeRegister(17, 0); //Page 1, unmute HPR Driver, 0 gain

		if (flag_full) {
			aic_writePage(1, 9, 0b00111100);       // Power up both the HPL/HPR and the LOL/LOR drivers  
			
			delay(50);
			aic_writeAddress(TYMPAN_DAC_VOLUME_LEFT_REG,  0); // default to 0 dB
			aic_writeAddress(TYMPAN_DAC_VOLUME_RIGHT_REG, 0); // default to 0 dB
			aic_writePage(0, 64, 0); // 0x40 // Unmute LDAC/RDAC
		}

		if (debugToSerial) Serial.println("AudioControlAIC3206: Set Audio Output to Diff Headphone Jack and Line out");
		return true;			
  }
  Serial.print("AudioControlAIC3206: ERROR: Unable to Select Output - Value not supported: ");
  Serial.println(n);
  return false;
}

void AudioControlAIC3206::muteLineOut(bool flag) {

	byte curValL = aic_readPage(1,18);
	byte curValR = aic_readPage(1,19);

	aic_goToPage(1);
	if (flag == true) {
		//mute
		if (!(curValL & 0b01000000))  { //is this bit low?
			//already muted
		} else {
			//mute
			aic_writeRegister(18,curValL & 0b10111111); //Page1, mute LOL driver, same gain as before
		}		
		//unmute
		if (!(curValR & 0b01000000))  { //is this bit low?
			//already muted
		} else {
			//mute
			aic_writeRegister(19,curValR & 0b10111111); //Page1, mute LOR driver, same gain as before
		}	
	
	} else {
		//unmute
		if (curValL & 0b01000000)  {   //is this bit high?
			//already active
		} else {
			//unmute
			aic_writeRegister(18,curValL | 0b0100000000); //Page1, unmute LOL driver, same gain as before
		}		
		//unmute
		if (curValR & 0b01000000)  { //is this bit high?
			//already active
		} else {
			//unmute
			aic_writeRegister(19,curValR | 0b0100000000); //Page1, unmute LOR driver, same gain as before
		}			
	}
}

void AudioControlAIC3206::aic_init() {
  if (debugToSerial) Serial.println("AudioControlAIC3206: Initializing AIC");
  
  // PLL
  aic_goToPage(0);
  aic_writeRegister(4, 3); // page 0, 0x04 low PLL clock range, MCLK is PLL input, PLL_OUT is CODEC_CLKIN
  aic_writeRegister(5, (PLL_J != 0 ? 0x91 : 0x11)); //Page 0
  aic_writeRegister(6, PLL_J); //Page 0
  aic_writeRegister(7, PLL_D >> 8);//Page 0
  aic_writeRegister(8, PLL_D &0xFF);//Page 0

  // CLOCKS
  aic_writeRegister(11, 0x80 | NDAC); //Page 0, 0x0B
  aic_writeRegister(12, 0x80 | MDAC); //Page 0, 0x0C
  aic_writeRegister(13, 0); //Page 0, 0x0D
  aic_writeRegister(14, DOSR); //Page 0, 0x0E
  // aic_writeRegister(18, 0); //Page 0, 0x12 // powered down, ADC_CLK same as DAC_CLK
  // aic_writeRegister(19, 0); //Page 0, 0x13 // powered down, ADC_MOD_CLK same as DAC_MOD_CLK
  aic_writeRegister(18, 0x80 | NADC); //Page 0, 0x12
  aic_writeRegister(19, 0x80 | MADC); //Page 0, 0x13
  aic_writeRegister(20, AOSR);  //Page 0,
  aic_writeRegister(30, 0x80 | BCLK_N); //Page 0, power up BLCK N Divider, default is 128

  // POWER
  aic_goToPage(1);
  aic_writeRegister(0x01, 8); //Page 1, Reg 1, Val = 8 = 0b00001000 = disable weak connection AVDD to DVDD.  Keep headphone charge pump disabled.
  aic_writeRegister(0x02, 0); //Page 1,  Reg 2, Val = 0 = 0b00000000 = Enable Master Analog Power Control
  aic_writeRegister(0x7B, 1); //Page 1,  Reg 123, Val = 1 = 0b00000001 = Set reference to power up in 40ms when analog blocks are powered up
  aic_writeRegister(0x7C, 6); //Page 1,  Reg 124, Val = 6 = 0b00000110 = Charge Pump, full peak current (000), clock divider (110) to Div 6 = 333 kHz
  aic_writeRegister(0x01, 10); //Page 1,  Reg 1, Val = 10 = 0x0A = 0b00001010.  Activate headphone charge pump.
  aic_writeRegister(0x0A, 0); //Page 1,  Reg 10, Val = 0 = common mode 0.9 for full chip, HP, LO  // from WHF/CHA
  aic_writeRegister(0x47, 0x31); //Page 1,  Reg 71, val = 0x31 = 0b00110001 = Set input power-up time to 3.1ms (for ADC)
  aic_writeRegister(0x7D, 0x53); //Page 1,  Reg 125, Val = 0x53 = 0b01010011 = 0 10 1 00 11: HPL is master gain, Enable ground-centered mode, 100% output power, DC offset correction  // from WHF/CHA

  // !!!!!!!!! The below writes are from WHF/CHA - probably don't need?
  // aic_writePage(1, 1, 10); // 10 = 0b00001010 // weakly connect AVDD to DVDD.  Activate charge pump
 aic_writePage(0, 27, 0x01 | AIC_CLK_DIR | (AIC_BITS == 32 ? 0x30 : 0)); //Page 0, 0x1B
  // aic_writePage(0, 28, 0); // 0x1C
}

unsigned int AudioControlAIC3206::aic_readPage(uint8_t page, uint8_t reg)
{
  unsigned int val;
  if (aic_goToPage(page)) {
    myWire->beginTransmission(AIC3206_I2C_ADDR);
    myWire->write(reg);
    unsigned int result = myWire->endTransmission();
    if (result != 0) {
      Serial.print("AudioControlAIC3206: ERROR: Read Page.  Page: ");Serial.print(page);
      Serial.print(" Reg: ");Serial.print(reg);
      Serial.print(".  Received Error During Read Page: ");
      Serial.println(result);
      val = 300 + result;
      return val;
    }
    if (myWire->requestFrom(AIC3206_I2C_ADDR, 1) < 1) {
      Serial.print("AudioControlAIC3206: ERROR: Read Page.  Page: ");Serial.print(page);
      Serial.print(" Reg: ");Serial.print(reg);
      Serial.println(".  Nothing to return");
      val = 400;
      return val;
    }
    if (myWire->available() >= 1) {
      uint16_t val = myWire->read();
	  if (debugToSerial) {
		Serial.print("AudioControlAIC3206: Read Page.  Page: ");Serial.print(page);
		Serial.print(" Reg: ");Serial.print(reg);
		Serial.print(".  Received: ");
		Serial.println(val, HEX);
	  }
      return val;
    }
  } else {
    Serial.print("AudioControlAIC3206: INFO: Read Page.  Page: ");Serial.print(page);
    Serial.print(" Reg: ");Serial.print(reg);
    Serial.println(".  Failed to go to read page.  Could not go there.");
    val = 500;
    return val;
  }
  val = 600;
  return val;
}

bool AudioControlAIC3206::aic_writeAddress(uint16_t address, uint8_t val) {
  uint8_t reg = (uint8_t) (address & 0xFF);
  uint8_t page = (uint8_t) ((address >> 8) & 0xFF);

  return aic_writePage(page, reg, val);
}

bool AudioControlAIC3206::aic_writePage(uint8_t page, uint8_t reg, uint8_t val) {
	if (debugToSerial) {
		Serial.print("AudioControlAIC3206: Write Page.  Page: ");Serial.print(page);
		Serial.print(" Reg: ");Serial.print(reg);
		Serial.print(" Val: ");Serial.println(val);
	}
	if (aic_goToPage(page)) {
		//myWire->beginTransmission(AIC3206_I2C_ADDR);
		//myWire->write(reg); //delay(10);
		//myWire->write(val); //delay(10);
		//uint8_t result = myWire->endTransmission();
		//if (result == 0) return true;
		return aic_writeRegister(reg, val);
	} else {
		//Serial.print("AudioControlAIC3206: Received Error During aic_goToPage()");
	}
	return false;
}
bool AudioControlAIC3206::aic_writeRegister(uint8_t reg, uint8_t val) {  //assumes page has already been set
	myWire->beginTransmission(AIC3206_I2C_ADDR);
	myWire->write(reg); //delay(1); //delay(10); //was delay(10)
	myWire->write(val); //delay(1);//delay(10); //was delay(10)
	uint8_t result = myWire->endTransmission();
	if (result == 0) {
		return true;
	} else {
		Serial.print("AudioControlAIC3206: Received Error During writeRegister(): Error = ");
		Serial.println(result);
	}
	return false;
}

bool AudioControlAIC3206::aic_goToPage(byte page) {
  myWire->beginTransmission(AIC3206_I2C_ADDR);
  myWire->write(0x00); //delay(1); //delay(10);// page register  //was delay(10) from BPF
  myWire->write(page); //delay(1); //delay(10);// go to page   //was delay(10) from BPF
  byte result = myWire->endTransmission();
  if (result != 0) {
    Serial.print("AudioControlAIC3206: Received Error During goToPage(): Error = ");
    Serial.println(result);
    if (result == 2) {
      // failed to transmit address
      //return aic_goToPage(page);
    } else if (result == 3) {
      // failed to transmit data
      //return aic_goToPage(page);
    }
    return false;
  }
  return true;
}

bool AudioControlAIC3206::updateInputBasedOnMicDetect(int setting) {
	//read current mic detect setting
	int curMicDetVal = readMicDetect();
	if (curMicDetVal != prevMicDetVal) {
		if (curMicDetVal) {
			//enable the microphone input jack as our input
			inputSelect(setting);
		} else {
			//switch back to the on-board mics
			inputSelect(TYMPAN_INPUT_ON_BOARD_MIC);
		}
	}
	prevMicDetVal = curMicDetVal;
	return (bool)curMicDetVal;
}
bool AudioControlAIC3206::enableMicDetect(bool state) {
	//page 0, register 67
	byte curVal = aic_readPage(0,67);
	byte newVal = curVal;
	if (state) {
		//enable
		newVal = 0b111010111 & newVal;  //set bits 4-2 to be 010 to set debounce to 64 msec
		newVal = 0b10000000 | curVal;  //force bit 1 to 1 to enable headset to detect
		aic_writePage(0,67,newVal);  //bit 7 (=1) enable headset detect, bits 4-2 (=010) debounce to 64ms
	} else {
		//disable
		newVal = 0b01111111 & newVal;  //force bit 7 to zero to disable headset detect
		aic_writePage(0,67,newVal);  //bit 7 (=1) enable headset detect, bits 4-2 (=010) debounce to 64ms
	}
	return state;
}
int AudioControlAIC3206::readMicDetect(void) {
	//page 0, register 46, bit D4 (for D7-D0)
	byte curVal = aic_readPage(0,46);
	curVal = (curVal & 0b00010000);
	curVal = (curVal != 0);
	return curVal;
}




float AudioControlAIC3206::setBiquadOnADC(int type, float cutoff_Hz, float sampleRate_Hz, int chanIndex, int biquadIndex) 
{
	//Purpose: Creare biquad filter coefficients to be applied within 3206 hardware, ADC (input) side	
	//
	// type is type of filter: 1 = Lowpass, 2=highpass
	// cutoff_Hz is the cutoff frequency in Hz
	// chanIndex is 0=both, 1=left, 2=right
	// biquadIndex is 0-4 for biquad A through biquad B, depending upon ADC mode
	
	const int ncoeff = 5;
	float coeff_f32[ncoeff];
	uint32_t coeff_uint32[ncoeff];
	float q = 0.707;  //assume critically damped (sqrt(2)), which makes this a butterworth filter
	if (type == 1) {
		//lowpass
		computeBiquadCoeff_LP_f32(cutoff_Hz, sampleRate_Hz, q, coeff_f32);
	} else if (type == 2) {
		//highpass
		computeBiquadCoeff_HP_f32(cutoff_Hz, sampleRate_Hz, q, coeff_f32);
	} else {
		//unknown
		return -1.0;
	}
	convertCoeff_f32_to_i32(coeff_f32, (int32_t *)coeff_uint32, ncoeff);
	setBiquadCoeffOnADC(chanIndex, biquadIndex, coeff_uint32); //needs twos-compliment
	return cutoff_Hz;
}
	

void AudioControlAIC3206::computeBiquadCoeff_LP_f32(float freq_Hz, float sampleRate_Hz, float q, float *coeff) {
	// Compute common filter functions...all second order filters...all with Matlab convention on a1 and a2 coefficients
	// http://www.musicdsp.org/files/Audio-EQ-Cookbook.txt
	
	//cutoff_Hz = freq_Hz;
	
	//int coeff[5];
	double w0 = freq_Hz * (2.0 * 3.141592654 / sampleRate_Hz);
	double sinW0 = sin(w0);
	double alpha = sinW0 / ((double)q * 2.0);
	double cosW0 = cos(w0);
	//double scale = 1073741824.0 / (1.0 + alpha);
	double scale = 1.0 / (1.0+alpha); // which is equal to 1.0 / a0
	/* b0 */ coeff[0] = ((1.0 - cosW0) / 2.0) * scale;
	/* b1 */ coeff[1] = (1.0 - cosW0) * scale;
	/* b2 */ coeff[2] = coeff[0];
	/* a0 = 1.0 in Matlab style */
	/* a1 */ coeff[3] = (-2.0 * cosW0) * scale;  
	/* a2 */ coeff[4] = (1.0 - alpha) * scale;  
	
	//flip signs for TI convention...see section 2.3.3.1.10.2 of TI Application Guide http://www.ti.com/lit/an/slaa463b/slaa463b.pdf
	coeff[1] = coeff[1]/2.0;
	coeff[3] = -coeff[3]/2.0;
	coeff[4] = -coeff[4];	
}

void AudioControlAIC3206::computeBiquadCoeff_HP_f32(float freq_Hz, float sampleRate_Hz, float q, float *coeff) {
	// Compute common filter functions...all second order filters...all with Matlab convention on a1 and a2 coefficients
	// http://www.musicdsp.org/files/Audio-EQ-Cookbook.txt
	
	//cutoff_Hz = freq_Hz;
	
	double w0 = freq_Hz * (2 * 3.141592654 / sampleRate_Hz);
	double sinW0 = sin(w0);
	double alpha = sinW0 / ((double)q * 2.0);
	double cosW0 = cos(w0);
	double scale = 1.0 / (1.0+alpha); // which is equal to 1.0 / a0
	/* b0 */ coeff[0] = ((1.0 + cosW0) / 2.0) * scale;
	/* b1 */ coeff[1] = -(1.0 + cosW0) * scale;
	/* b2 */ coeff[2] = coeff[0];
	/* a0 = 1.0 in Matlab style */
	/* a1 */ coeff[3] = (-2.0 * cosW0) * scale; 
	/* a2 */ coeff[4] = (1.0 - alpha) * scale;  
	
	//flip signs and scale for TI convention...see section 2.3.3.1.10.2 of TI Application Guide http://www.ti.com/lit/an/slaa463b/slaa463b.pdf
	coeff[1] = coeff[1]/2.0;
	coeff[3] = -coeff[3]/2.0;
	coeff[4] = -coeff[4];

}

#define CONST_2_31_m1  (2147483647)   //2^31 - 1
//void AudioControlAIC3206::computeFirstOrderHPCoeff_i32(float cutoff_Hz, float fs_Hz, int32_t *coeff) {
//	float coeff_f32[3];
//	computeFirstOrderHPCoeff_f32(cutoff_Hz,fs_Hz,coeff_f32);
//	for (int i=0; i<3; i++) {
//		//scale
//		coeff_f32[i] *= (float)CONST_2_31_m1;
//		
//		//truncate
//		coeff[i] = (int32_t)coeff_f32[i];
//	}
//}
void AudioControlAIC3206::convertCoeff_f32_to_i32(float *coeff_f32, int32_t *coeff_i32, int ncoeff) {
	for (int i=0; i< ncoeff; i++) {
		//scale
		coeff_f32[i] *= (float)CONST_2_31_m1;
		
		//truncate
		coeff_i32[i] = (int32_t)coeff_f32[i];
	}
}

int AudioControlAIC3206::setBiquadCoeffOnADC(int chanIndex, int biquadIndex, uint32_t *coeff_uint32) //needs twos-compliment
{
	//See TI application guide for the AIC3206 http://www.ti.com/lit/an/slaa463b/slaa463b.pdf
	//See section 2.3.3.1.10.2
		
	//power down the AIC to allow change in coefficients
	uint32_t prev_state = aic_readPage(0x00,0x51);
	aic_writePage(0x00,0x51,prev_state & (0b00111111));  //clear first two bits
	
	//use table 2-14 from TI Application Guide...
	int page_reg_table[]={ 
		8, 36, 9, 44,   // N0, start of Biquad A
		8, 40, 9, 48,   // N1
		8, 44, 9, 52,   // N2
		8, 48, 9, 56,   // D1
		8, 52, 8, 64,   // D2
		8, 56, 9, 64,    // start of biquad B
		8, 60, 9, 68, 
		8, 64, 9, 72, 
		8, 68, 9, 76, 
		8, 72, 9, 80, 
		8, 76, 9, 84,   // start of Biquad C
		8, 80, 9, 88, 
		8, 84, 9, 92, 
		8, 88, 9, 96, 
		8, 92, 9, 100, 
		8, 96, 9, 104,   // start of Biquad D
		8, 100, 9, 108,
		8, 104, 9, 112, 
		8, 108, 9, 116, 
		8, 112, 9, 120, 
		8, 116, 9, 124,  //start of Biquad E
		8, 120, 10, 8, 
		8, 124, 10, 12, 
		9, 8, 10, 16, 
	    9, 12, 10, 20 
	};
		
	const int rows_per_biquad = 5;
	const int table_ncol = 4;
	int chan_offset;
	
	switch (chanIndex) {
		case BOTH_CHAN:
			chan_offset = 0;
			writeBiquadCoeff(coeff_uint32, page_reg_table + chan_offset + biquadIndex*rows_per_biquad*table_ncol,table_ncol);		
			chan_offset = 1;
			writeBiquadCoeff(coeff_uint32, page_reg_table + chan_offset + biquadIndex*rows_per_biquad*table_ncol,table_ncol);
			break;
		case LEFT_CHAN:
			chan_offset = 0;
			writeBiquadCoeff(coeff_uint32, page_reg_table + chan_offset + biquadIndex*rows_per_biquad*table_ncol,table_ncol);
			break;
		case RIGHT_CHAN:
			chan_offset = 1;
			writeBiquadCoeff(coeff_uint32, page_reg_table + chan_offset + biquadIndex*rows_per_biquad*table_ncol,table_ncol);
			break;
		default:
			return -1;
			break;
	}	
	
	//power the ADC back up
	aic_writePage(0x00,0x51,prev_state);  //clear first two bits
	return 0;
}

void AudioControlAIC3206::writeBiquadCoeff(uint32_t *coeff_uint32, int *page_reg_table, int table_ncol) {
	int page, reg;
	uint32_t c;
	for (int i = 0; i < 5; i++) {
		page = page_reg_table[i*table_ncol];
		reg = page_reg_table[i*table_ncol+1];
		c = coeff_uint32[i];
		aic_writePage(page,reg,(uint8_t)(c>>24));
		aic_writePage(page,reg+1,(uint8_t)(c>>16));
		aic_writePage(page,reg+2,(uint8_t)(c>>8));	
	}
	return;
}	

	
void AudioControlAIC3206::setHPFonADC(bool enable, float cutoff_Hz, float fs_Hz) { //fs_Hz is sample rate
	//see TI application guide Section 2.3.3.1.10.1: http://www.ti.com/lit/an/slaa463b/slaa463b.pdf
	uint32_t coeff[3];
	if (enable) {
		HP_cutoff_Hz = cutoff_Hz; 
		#if 0
			//original
			sample_rate_Hz = fs_Hz;
			computeFirstOrderHPCoeff_i32(cutoff_Hz,fs_Hz,(int32_t *)coeff);
		#else
			//new
			float coeff_f32[3];
			computeFirstOrderHPCoeff_f32(cutoff_Hz, fs_Hz, coeff_f32);
			convertCoeff_f32_to_i32(coeff_f32, (int32_t *)coeff, 3);
		#endif
		
		//Serial.print("enableHPFonADC: coefficients, Hex: ");
		//Serial.print(coeff[0],HEX);
		//Serial.print(", ");
		//Serial.print(coeff[1],HEX);
		//Serial.print(", ");
		//Serial.print(coeff[2],HEX);
		//Serial.println();
		
	} else {
		//disable
		HP_cutoff_Hz = cutoff_Hz;
		
		//see Table 5-4 in TI application guide  Coeff C4, C5, C6
		coeff[0] = 0x7FFFFFFF; coeff[1] = 0; coeff[2]=0;
	}
	
	setHpfIIRCoeffOnADC(BOTH_CHAN, coeff); //needs twos-compliment
}


void AudioControlAIC3206::computeFirstOrderHPCoeff_f32(float cutoff_Hz, float fs_Hz, float *coeff) {
	//cutoff_Hz is the cutoff frequency in Hz
	//fs_Hz is the sample rate in Hz
	
	//First-order Butterworth IIR
	//From https://www.dsprelated.com/showcode/199.php
	const float pi = 3.141592653589793;
	float T = 1.0f/fs_Hz; //sample period
	float w = cutoff_Hz * 2.0 * pi;
	float A = 1.0f / (tan( (w*T) / 2.0));
	coeff[0] = A / (1.0 + A); // first b coefficient
	coeff[1] = -coeff[0];     // second b coefficient
	coeff[2] = (1.0 - A) / (1.0 + A);  //second a coefficient (Matlab sign convention)
	coeff[2] = -coeff[2];  //flip to be TI sign convention
}


//set first-order IIR filter coefficients on ADC
void AudioControlAIC3206::setHpfIIRCoeffOnADC(int chan, uint32_t *coeff) {

	//power down the AIC to allow change in coefficients
	uint32_t prev_state = aic_readPage(0x00,0x51);
	aic_writePage(0x00,0x51,prev_state & (0b00111111));  //clear first two bits
	
	if (chan == BOTH_CHAN) {
		setHpfIIRCoeffOnADC_Left(coeff);
		setHpfIIRCoeffOnADC_Right(coeff);
	} else if (chan == LEFT_CHAN) {
		setHpfIIRCoeffOnADC_Left(coeff);
	} else {
		setHpfIIRCoeffOnADC_Right(coeff);
	}

	//power the ADC back up
	aic_writePage(0x00,0x51,prev_state);  //clear first two bits
}
		
void AudioControlAIC3206::setHpfIIRCoeffOnADC_Left(uint32_t *coeff) {
	int page;
	uint32_t c;
	
	//See TI AIC3206 Application Guide, Table 2-13: http://www.ti.com/lit/an/slaa463b/slaa463b.pdf
	
	//Coeff N0, Coeff C4
	page = 8;
	c = coeff[0];
	aic_writePage(page,24,(uint8_t)(c>>24));
	aic_writePage(page,25,(uint8_t)(c>>16));
	aic_writePage(page,26,(uint8_t)(c>>8));
	//int foo  = aic_readPage(page,24);	Serial.print("setIIRCoeffOnADC: first coefficient: ");  Serial.println(foo);

	//Coeff N1, Coeff C5
	c = coeff[1];
	aic_writePage(page,28,(uint8_t)(c>>24));
	aic_writePage(page,29,(uint8_t)(c>>16));
	aic_writePage(page,30,(uint8_t)(c>>8));
	
	//Coeff N2, Coeff C6
	c = coeff[2];
	aic_writePage(page,32,(uint8_t)(c>>24));
	aic_writePage(page,33,(uint8_t)(c>>16));
	aic_writePage(page,34,(uint8_t)(c>>9));	
}
void AudioControlAIC3206::setHpfIIRCoeffOnADC_Right(uint32_t *coeff) {
	int page;
	uint32_t c;
	
	//See TI AIC3206 Application Guide, Table 2-13: http://www.ti.com/lit/an/slaa463b/slaa463b.pdf
				
	//Coeff N0, Coeff C36
	page = 9;
	c = coeff[0];
	aic_writePage(page,32,(uint8_t)(c>>24));
	aic_writePage(page,33,(uint8_t)(c>>16));
	aic_writePage(page,34,(uint8_t)(c>>8));

	//Coeff N1, Coeff C37
	c = coeff[1];
	aic_writePage(page,36,(uint8_t)(c>>24));
	aic_writePage(page,37,(uint8_t)(c>>16));
	aic_writePage(page,38,(uint8_t)(c>>8));
	
	//Coeff N2, Coeff C39
	c = coeff[2];;
	aic_writePage(page,40,(uint8_t)(c>>24));
	aic_writePage(page,41,(uint8_t)(c>>16));
	aic_writePage(page,42,(uint8_t)(c>>8));

}

bool AudioControlAIC3206::mixInput1toHPout(bool state) {
	int page = 1;
	int reg;
	uint8_t val;
	
	//loop over both channels
	for (reg = 12; reg <= 13; reg++) { //reg 12 is Left, reg 13 is right
		val = aic_readPage(page,reg);
		if (state == true) {  //activate
			val = val | 0b00000100; //set this bit.  Route IN1L to HPL
		} else {
			val = val & 0b11111011; //clear this bit.  Un-do routing of IN1L to HPL
		}
		aic_writePage(page,reg,val);
	}
	return state;
}<|MERGE_RESOLUTION|>--- conflicted
+++ resolved
@@ -81,11 +81,9 @@
 #define MODE_PDM	(3)
 #define ADC_DAC_MODE    (MODE_PDM)
 
-<<<<<<< HEAD
+
 #if (ADC_DAC_MODE == MODE_STANDARD)
-=======
-#if 1
->>>>>>> cedd4b48
+
 	//standard setup for 44 kHz
 	#define DOSR                                                            128
 	#define NDAC                                                              2
