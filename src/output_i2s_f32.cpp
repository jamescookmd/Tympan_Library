--- conflicted
+++ resolved
@@ -35,67 +35,62 @@
 //include "memcpy_audio.h"
 //#include "memcpy_interleave.h"
 #include <arm_math.h>
-#include <Audio.h> //to get access to Audio/utlity/imxrt_hw.h
-
-/* //taken from Teensy Audio utility/imxrt_hw.h and imxrt_hw.cpp...
+#include <Audio.h> //to get access to Audio/utlity/imxrt_hw.h...do we really need this??? WEA 2020-10-31
+
+ /* Comment this out
+//taken from Teensy Audio utility/imxrt_hw.h and imxrt_hw.cpp...
 #if defined(__IMXRT1062__)
-#ifndef imxr_hw_h_
-#define imxr_hw_h_
-#define IMXRT_CACHE_ENABLED 2 // 0=disabled, 1=WT, 2= WB
-#include <Arduino.h>
-#include <imxrt.h>
-PROGMEM
-void set_audioClock_tympan(int nfact, int32_t nmult, uint32_t ndiv, bool force = false) // sets PLL4
-{
-	if (!force && (CCM_ANALOG_PLL_AUDIO & CCM_ANALOG_PLL_AUDIO_ENABLE)) return;
-
-	CCM_ANALOG_PLL_AUDIO = CCM_ANALOG_PLL_AUDIO_BYPASS | CCM_ANALOG_PLL_AUDIO_ENABLE
-			     | CCM_ANALOG_PLL_AUDIO_POST_DIV_SELECT(2) // 2: 1/4; 1: 1/2; 0: 1/1
-			     | CCM_ANALOG_PLL_AUDIO_DIV_SELECT(nfact);
-
-	CCM_ANALOG_PLL_AUDIO_NUM   = nmult & CCM_ANALOG_PLL_AUDIO_NUM_MASK;
-	CCM_ANALOG_PLL_AUDIO_DENOM = ndiv & CCM_ANALOG_PLL_AUDIO_DENOM_MASK;
-	
-	CCM_ANALOG_PLL_AUDIO &= ~CCM_ANALOG_PLL_AUDIO_POWERDOWN;//Switch on PLL
-	while (!(CCM_ANALOG_PLL_AUDIO & CCM_ANALOG_PLL_AUDIO_LOCK)) {}; //Wait for pll-lock
-	
-	const int div_post_pll = 1; // other values: 2,4
-	CCM_ANALOG_MISC2 &= ~(CCM_ANALOG_MISC2_DIV_MSB | CCM_ANALOG_MISC2_DIV_LSB);
-	if(div_post_pll>1) CCM_ANALOG_MISC2 |= CCM_ANALOG_MISC2_DIV_LSB;
-	if(div_post_pll>3) CCM_ANALOG_MISC2 |= CCM_ANALOG_MISC2_DIV_MSB;
-	
-	CCM_ANALOG_PLL_AUDIO &= ~CCM_ANALOG_PLL_AUDIO_BYPASS;//Disable Bypass
-}
-#endif
+	#ifndef imxr_hw_h_
+	#define imxr_hw_h_
+	#define IMXRT_CACHE_ENABLED 2 // 0=disabled, 1=WT, 2= WB
+	#include <Arduino.h>
+	#include <imxrt.h>
+	PROGMEM
+	void set_audioClock_tympan(int nfact, int32_t nmult, uint32_t ndiv, bool force = false) // sets PLL4
+	{
+		if (!force && (CCM_ANALOG_PLL_AUDIO & CCM_ANALOG_PLL_AUDIO_ENABLE)) return;
+
+		CCM_ANALOG_PLL_AUDIO = CCM_ANALOG_PLL_AUDIO_BYPASS | CCM_ANALOG_PLL_AUDIO_ENABLE
+					 | CCM_ANALOG_PLL_AUDIO_POST_DIV_SELECT(2) // 2: 1/4; 1: 1/2; 0: 1/1
+					 | CCM_ANALOG_PLL_AUDIO_DIV_SELECT(nfact);
+
+		CCM_ANALOG_PLL_AUDIO_NUM   = nmult & CCM_ANALOG_PLL_AUDIO_NUM_MASK;
+		CCM_ANALOG_PLL_AUDIO_DENOM = ndiv & CCM_ANALOG_PLL_AUDIO_DENOM_MASK;
+		
+		CCM_ANALOG_PLL_AUDIO &= ~CCM_ANALOG_PLL_AUDIO_POWERDOWN;//Switch on PLL
+		while (!(CCM_ANALOG_PLL_AUDIO & CCM_ANALOG_PLL_AUDIO_LOCK)) {}; //Wait for pll-lock
+		
+		const int div_post_pll = 1; // other values: 2,4
+		CCM_ANALOG_MISC2 &= ~(CCM_ANALOG_MISC2_DIV_MSB | CCM_ANALOG_MISC2_DIV_LSB);
+		if(div_post_pll>1) CCM_ANALOG_MISC2 |= CCM_ANALOG_MISC2_DIV_LSB;
+		if(div_post_pll>3) CCM_ANALOG_MISC2 |= CCM_ANALOG_MISC2_DIV_MSB;
+		
+		CCM_ANALOG_PLL_AUDIO &= ~CCM_ANALOG_PLL_AUDIO_BYPASS;//Disable Bypass
+	}
+	#endif
 #else
-//No IMXRT
-#define IMXRT_CACHE_ENABLED 0
-#endif */
+	//No IMXRT
+	#define IMXRT_CACHE_ENABLED 0
+#endif 
+*/ //end of commented block
 
 ////////////
 //
-// Changing the sample rate based on changing the I2S bus freuqency
+// Changing the sample rate based on changing the I2S bus freuqency (just for Teensy 3.x??)
 //
 //Here's the function to change the sample rate of the system (via changing the clocking of the I2S bus)
 //https://forum.pjrc.com/threads/38753-Discussion-about-a-simple-way-to-change-the-sample-rate?p=121365&viewfull=1#post121365
 //
 //And, a post on how to compute the frac and div portions?  I haven't checked the code presented in this post:
 //https://forum.pjrc.com/threads/38753-Discussion-about-a-simple-way-to-change-the-sample-rate?p=188812&viewfull=1#post188812
-<<<<<<< HEAD
-/* float AudioOutputI2S_F32::setI2SFreq(const float freq_Hz) {
-#if defined(KINETISK)
-	int freq = (int)freq_Hz;
-=======
 //
-//Finally, here is my own Matlab code for computing the mult and div values...
+//Finally, here is my own Matlab code for computing the mult and div values...(again, just for Teensy 3.x??)
 /*
 	%choose the sample rates that you are hoping to hit
 	targ_fs_Hz =  [2000, 8000, 11025, 16000, 22050, 24000, 32000, 44100, floor(44117.64706) , ...
 		48000, 88200, floor(44117.64706 * 2), (37000/256*662), 96000, 176400, floor(44117.64706 * 4), 192000];
-
 	F_PLL = 180e6;  %choose the clock rate used for this calculation
 	PLL_div = 256;
-
 	all_n=[];all_d=[];
 	for Itarg=1:length(targ_fs_Hz)
 		if (0)
@@ -117,9 +112,11 @@
 		disp(['fs = ' num2str(targ_fs_Hz(Itarg)) ', n = ' num2str(best_n) ', d = ' num2str(best_d) ', true = ' num2str(F_PLL/PLL_div * best_n / best_d)])
 	end
 */
+
+/* 
 float AudioOutputI2S_F32::setI2SFreq(const float freq_Hz) {
+#if defined(KINETISK)
 	int freq = (int)(freq_Hz+0.5);
->>>>>>> 2060cc94
   typedef struct {
     uint8_t mult;
     uint16_t div;
@@ -157,7 +154,8 @@
   }
 #endif
   return 0.0f;
-} */
+} 
+*/
 
 audio_block_f32_t * AudioOutputI2S_F32::block_left_1st = NULL;
 audio_block_f32_t * AudioOutputI2S_F32::block_right_1st = NULL;
