--- conflicted
+++ resolved
@@ -34,8 +34,6 @@
 
 };
 
-<<<<<<< HEAD
-=======
 class BLE_UI : public BLE, public SerialManager_UI
 {
 	public:
@@ -50,6 +48,5 @@
 		virtual bool processCharacter(char data_char);
 
 };
->>>>>>> 81cf4dec
 
 #endif