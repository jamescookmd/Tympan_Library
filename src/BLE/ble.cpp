#include "ble.h"

int BLE::begin(void)
{
<<<<<<< HEAD
	
	//clear the incoming serial buffer
	while (_serialPort->available()) _serialPort->read();  //clear the serial buffer associated with the BT unit
	
	//force into command mode (not needed if already in command mode...but historical Tympan units were preloaded to Data mode instead)
	//myTympan.forceBTtoDataMode(false);
	_serialPort->print("$");  delay(400);	_serialPort->print("$$$");

	//now do the usual setup stuff
	int ret_val;
	ret_val = restore();
	if (ret_val != BC127::SUCCESS) {
		Serial.print(F("BLE: begin: restore() returned error "));
		Serial.println(ret_val);
		//return ret_val;
	}
	
	//enable BT_Classic connectable and discoverable, always
	if (BC127_firmware_ver >= 7) {
		ret_val = setConfig("BT_STATE_CONFIG", "1 1");
		if (ret_val != BC127::SUCCESS) {
			Serial.print(F("BLE: begin: set BT_STATE_CONFIG returned error "));
			Serial.println(ret_val);
			//return ret_val;
		}
	}
	
	//write the new configuration so that it exists on startup (such as an unexpected restart of the module)
    ret_val = writeConfig();
	if (ret_val != BC127::SUCCESS) {
		Serial.print(F("BLE: begin: writeConfig() returned error "));
		Serial.println(ret_val);
		//return ret_val;
	}	
	
	//reset
    ret_val = reset();
	if (ret_val != BC127::SUCCESS) {
		Serial.print(F("BLE: begin: reset() returned error "));
		Serial.println(ret_val);
		//return ret_val;
	}	

	
	return ret_val;
}

void BLE::setupBLE(int BT_firmware, bool printDebug) 
{  
=======

    //clear the incoming serial buffer
    while (_serialPort->available())
        _serialPort->read(); //clear the serial buffer associated with the BT unit

    //force into command mode (not needed if already in command mode...but historical Tympan units were preloaded to Data mode instead)
    //myTympan.forceBTtoDataMode(false);
    _serialPort->print("$");
    delay(400);
    _serialPort->print("$$$");

    //now do the usual setup stuff
    int ret_val;
    ret_val = restore();
    if (ret_val != BC127::SUCCESS)
    {
        Serial.print(F("BLE: begin: restore() returned error "));
        Serial.println(ret_val);
        //return ret_val;
    }
    ret_val = writeConfig();
    if (ret_val != BC127::SUCCESS)
    {
        Serial.print(F("BLE: begin: writeConfig() returned error "));
        Serial.println(ret_val);
        //return ret_val;
    }
    ret_val = reset();
    if (ret_val != BC127::SUCCESS)
    {
        Serial.print(F("BLE: begin: reset() returned error "));
        Serial.println(ret_val);
        //return ret_val;
    }

    return ret_val;
}
>>>>>>> 3c8fea29

void BLE::setupBLE(int BT_firmware)
{

    int ret_val;
    ret_val = set_BC127_firmware_ver(BT_firmware);
    if (ret_val != BT_firmware)
    {
        Serial.println("BLE: setupBLE: *** WARNING ***: given BT_firmware (" + String(BT_firmware) + ") not allowed.");
        Serial.println("   : assuming firmware " + String(ret_val) + " instead. Continuing...");
    }
    ret_val = begin();
    if (ret_val != 1)
    { //via BC127.h, success is a value of 1
        Serial.print("BLE: setupBLE: ble did not begin correctly.  error = ");
        Serial.println(ret_val);
        Serial.println("    : -1 = TIMEOUT ERROR");
        Serial.println("    :  0 = GENERIC MODULE ERROR");
    }

<<<<<<< HEAD
	//print version information...this is for debugging only
	if (printDebug) Serial.println("BLE: setupBLE: assuming BC127 firmware: " + String(BC127_firmware_ver) + ", Actual is:");
	version(printDebug);
	
=======
    //start the advertising for a connection (whcih will be maintained in serviceBLE())
    advertise(true);
>>>>>>> 3c8fea29
}

size_t BLE::sendByte(char c)
{
    //Serial.print("BLE: sendBytle: "); Serial.println(c);

    String s = String("").concat(c);
    if (send(s))
        return 1;

    return 0;
}

size_t BLE::sendString(const String &s)
{
    //Serial.print("BLE: sendString: "); Serial.println(s);

    if (send(s))
        return s.length();

    return 0;
}

size_t BLE::sendMessage(const String &orig_s)
{
    String s = orig_s;
    const int payloadLen = 19;
    size_t sentBytes = 0;

    String header;
    header = "\xab\xad\xc0\xde"; // ABADCODE, message preamble
    header.concat('\xff');       // message type

    // message length
    if (s.length() >= (0x4000 - 1))
    { //we might have to add a byte later, so call subtract one from the actual limit
        Serial.println("BLE: Message is too long!!! Aborting.");
        return 0;
    }
    int lenBytes = (s.length() << 1) | 0x8001; //the 0x8001 is avoid the first message having the 2nd-to-last byte being NULL
    header.concat((char)highByte(lenBytes));
    header.concat((char)lowByte(lenBytes));

    //check to ensure that there isn't a NULL or a CR in this header
    if ((header[6] == '\r') || (header[6] == '\0'))
    {
        //add a character to the end to avoid an unallowed hex code code in the header
        //Serial.println("BLE: sendMessage: ***WARNING*** message is being padded with a space to avoid its length being an unallowed value.");
        s.concat(' '); //append a space character

        //regenerate the size-related information for the header
        int lenBytes = (s.length() << 1) | 0x8001; //the 0x8001 is avoid the first message having the 2nd-to-last byte being NULL
        header[5] = ((char)highByte(lenBytes));
        header[6] = ((char)lowByte(lenBytes));
    }

    //Serial.println("BLE: sendMessage: Header (" + String(header.length()) + " bytes): '" + header + "'");
    //Serial.println("BLE: Message: '" + s + "'");

    //send the packet with the header information
    char buf[16];
    sprintf(buf, "%02X %02X %02X %02X %02X %02X %02X", header.charAt(0), header.charAt(1), header.charAt(2), header.charAt(3), header.charAt(4), header.charAt(5), header.charAt(6));
    //Serial.println(buf);
    int a = sendString(header);
    if (a != 7)
        Serial.println("BLE: sendMessage: Error in sending header... Sent: '" + String(a) + "'");

    /* 	int ind_start = 0, ind_end=0, ind_out;
	char bu[1+payloadLen+1];  //temporary buffer
	int packet_counter = 0;

	String foo_s;
	while (ind_end < len) {
		//compute indices into our source string
		ind_start = ind_end;
		ind_end = ind_start + payloadLen;
		ind_end = min(ind_end,len);

		//construct this payload
		ind_out = 0;
		bu[ind_out++] = (char)(0xF0 | lowByte(packet_counter++));  //first byte
		while (ind_start < ind_end) {
			bu[ind_out++]=c_str[ind_start++];  //payload
		}
		bu[ind_out] = '\0';  //trailing byte...null terminated c-style string

		//send the payload
		//sentBytes += (sendString(String(bu))-1);
		foo_s = String(bu);
		size_t foo = sendString(foo_s);
		if (foo > 0) sentBytes += (foo-1);
		//Serial.println("BLE: sendMessage: packet " + String(packet_counter) + ", " + String(ind_start) + ", " + String(ind_end) + ", sentBytes = " + String(foo) + ", " + foo_s);
		//delay(10);
		delay(5); //20 characters characcters at 9600 baud is about 2.1 msec...make at least 10% longer (if not 2x longer)
	} */

    //break up String into packets
    int numPackets = ceil(s.length() / (float)payloadLen);
    for (int i = 0; i < numPackets; i++)
    {
        String bu = (char)(0xF0 | lowByte(i));
        bu.concat(s.substring(i * payloadLen, (i * payloadLen) + payloadLen));
        sentBytes += (sendString(bu) - 1);
        delay(4); //20 characters characcters at 9600 baud is about 2.1 msec...make at least 10% longer (if not 2x longer)
    }

    //Serial.print("BLE: sendMessage: sentBytes = "); Serial.println((unsigned int)sentBytes);
    if (s.length() == sentBytes)
        return sentBytes;

    return 0;
}

size_t BLE::recvMessage(String *s)
{
    int msgSize = 0;
    int bytesRecvd = 0;

    while (1)
    {
        if (available() > 0)
        {
            if (recvBLE(s) > 0)
            {
                if (s->startsWith("\xab\xad\xc0\xde\xff"))
                {
                    msgSize = word(s->charAt(5), s->charAt(6));
                    Serial.println("BLE: recvMessage: Length of message: '" + String(msgSize) + "'");

                    char buf[16];

                    sprintf(buf, "%02X %02X %02X %02X %02X %02X %02X", s->charAt(0), s->charAt(1), s->charAt(2), s->charAt(3), s->charAt(4), s->charAt(5), s->charAt(6));

                    Serial.println(buf);

                    int numPackets = ceil(msgSize / 20.0);

                    for (int i = 0; i < numPackets; i++)
                    {
                        bytesRecvd += recvBLE(s);
                    }

                    if (bytesRecvd == msgSize)
                    {
                        return bytesRecvd;
                    }
                }
                continue;
            }

            break;
        }
    }

    return 0;
}

/* size_t BLE::maintainBLE(void) {
	if isConnected() {
		//do nothing
	} else {
		//check to see if advertising

		//
	}
} */

size_t BLE::recvBLE(String *s, bool printResponse)
{
    String tmp = String("");

    // get our start time
    unsigned long startTime = millis();

    // as long as we have time
    while ((startTime + _timeout) > millis())
    {
        if (recv(&tmp) > 0)
        {
<<<<<<< HEAD
			if (printResponse) Serial.println("BLE: recvBLE: received = " + tmp);
			
			if (BC127_firmware_ver < 7) {
				if (tmp.startsWith("RECV BLE ")) //for V5 firmware for BC127
				{
					s->concat(tmp.substring(9).trim());
					return tmp.substring(9).length();
				}
			} else {
				//if (tmp.startsWith("RECV " + String(BLE_id_num) + " ")) //for V6 and newer...assumes first ("1") BLE link ("4")
				if ( tmp.startsWith("RECV 14 ") || tmp.startsWith("RECV 24 ") | tmp.startsWith("RECV 34 ") ) //for V6 and newer...assumes first ("1") BLE link ("4")
				{
					int new_link_id = (tmp.substring(5,7)).toInt();
					if (new_link_id != BLE_id_num) {
						Serial.println(F("BLE: recvBLE: received 'RECV ") + String(new_link_id) + F("' so we now assume our BLE Link is ") + String(new_link_id));
						BLE_id_num = new_link_id;
					}
					
					tmp.remove(0,8);  tmp.trim();  //remove the "RECV 14 "
					int ind = tmp.indexOf(" ");    //find the space after the number of charcters
					if (ind >= 0) {
						//int len_string = (tmp.substring(0,ind)).toInt();  //it tells you the number of characters received
						tmp.remove(0,ind); tmp.trim(); //remove the number of characters received and any white space
						s->concat(tmp); //what's left is the message
					}
					return tmp.length();
				}
				else {
					interpretAnyOpenOrClosedMsg(tmp,printResponse);
				}
			}
=======
            if (tmp.startsWith("RECV BLE ")) //for V5 firmware for BC127
            {
                s->concat(tmp.substring(9).trim());
                return tmp.substring(9).length();
            }
            else if (tmp.startsWith("RECV 14 ")) //for V6 and newer...assumes first ("1") BLE link ("4")
            {
                tmp.remove(0, 8);
                tmp.trim();                 //remove the "RECV 14 "
                int ind = tmp.indexOf(" "); //find the space after the number of charcters
                if (ind >= 0)
                {
                    //int len_string = (tmp.substring(0,ind)).toInt();  //it tells you the number of characters received
                    tmp.remove(0, ind);
                    tmp.trim();     //remove the number of characters received and any white space
                    s->concat(tmp); //what's left is the message
                }
                return tmp.length();
            }

>>>>>>> 3c8fea29
            tmp = "";
        }
    }

    return 0;
}

//returns true if an open or closed message is found
bool BLE::interpretAnyOpenOrClosedMsg(String tmp, bool printDebug) {
	bool ret_val = true;
	
	if (tmp.startsWith("OPEN_OK 14")) {
		BLE_id_num = 14;
		Serial.println(F("BLE: lookForOpenOrClosedMsg: received OPEN_OK for BLE Link ") + String(BLE_id_num));
		
	} else if (tmp.startsWith("OPEN_OK 24")) {
		BLE_id_num = 24;
		Serial.println(F("BLE: lookForOpenOrClosedMsg: received OPEN_OK for BLE Link ") + String(BLE_id_num));
		
	} else if (tmp.startsWith("OPEN_OK 34")) {
		BLE_id_num = 34;
		Serial.println(F("BLE: lookForOpenOrClosedMsg: received OPEN_OK for BLE Link ") + String(BLE_id_num));
		
	} else if (tmp.startsWith("CLOSE_OK " + String(BLE_id_num))) {
		Serial.println(F("BLE: lookForOpenOrClosedMsg: received CLOSE_OK for BLE Link ") + String(BLE_id_num));
		BLE_id_num = -1;
		
	} else {
		ret_val = false;
	}
	
	return ret_val;
	
}


bool BLE::isAdvertising(bool printResponse)
{
    //Ask the BC127 its advertising status.
    //in V5: the reply will be something like: STATE CONNECTED or STATE ADVERTISING
    //in V7: the reply will be something like: STATE CONNECTED[0] CONNECTABLE[OFF] DISCOVERABLE[OFF] BLE[ADVERTISING]
    if (status() > 0) //in bc127.cpp.    answer stored in cmdResponse.
    {
<<<<<<< HEAD
		String s = getCmdResponse();  //gets the text reply from the BC127 due to the status() call above
		
		while ((s.length() >0) && (interpretAnyOpenOrClosedMsg(s,printResponse))) s = getCmdResponse(); //in case the expected message got hijacked


		if (printResponse) {
			Serial.print("BLE: isAdvertising() response: ");
			Serial.print(s);
			if (BC127_firmware_ver > 6) Serial.println();
		}
        //return s.startsWith("STATE CONNECTED"); //original
		if (s.indexOf("ADVERTISING") == -1) { //if it finds -1, then it wasn't found
			//Serial.println("BLE: isAdvertising: not advertising.");
			return false;
		} else {
			
			//Serial.println("BLE: isAdvertising: yes is advertising.");
			return true;
		}
=======
        String s = getCmdResponse(); //gets the text reply from the BC127 due to the status() call above
        if (printResponse)
        {
            Serial.println("BLE: isAdvertising() response: ");
            Serial.print(s);
            Serial.println();
        }
        //return s.startsWith("STATE CONNECTED"); //original
        if (s.indexOf("ADVERTISING") == -1)
        { //if it finds -1, then it wasn't found
            //Serial.println("BLE: isAdvertising: not advertising.");
            return false;
        }
        else
        {
            //Serial.println("BLE: isAdvertising: yes is advertising.");
            return true;
        }
>>>>>>> 3c8fea29
    }

    return false;
}
bool BLE::isConnected(bool printResponse)
{
    //Ask the BC127 its advertising status.
    //in V5: the reply will be something like: STATE CONNECTED or STATE ADVERTISING
    //in V7: the reply will be something like: STATE CONNECTED[0] CONNECTABLE[OFF] DISCOVERABLE[OFF] BLE[ADVERTISING]
    //   followed by LINK 14 CONNECTED or something like that if the BLE is actually connected to something
    if (status() > 0) //in bc127.cpp.  answer stored in cmdResponse.
    {
<<<<<<< HEAD
		String s = getCmdResponse();  //gets the text reply from the BC127 due to the status() call above
		if (printResponse) {
			Serial.print("BLE: isConnected()   response: ");
			Serial.print(s);
			if (BC127_firmware_ver > 6) Serial.println();
		}
        
		//if (s.indexOf("LINK 14 CONNECTED") == -1) { //if it returns -1, then it wasn't found.  This version is prob better (more specific for BLE) but only would work for V6 and above
		int ind = s.indexOf("CONNECTED");
		if (ind == -1) { //if it returns -1, then it wasn't found.
			if (printResponse) Serial.println("BLE: isConnected: not connected.");
			return false;
		} else {
			//as of V6 (or so) it'll actually say "CONNECTED[0]" if not connected, which must be for BT Classic
			//not BLE.  So, instead, let's search for "LINK 14 CONNECTED", which is maybe overly restrictive as
			//it only looks for the first "1" of the possible BLE "4" connections.
			if (BC127_firmware_ver >= 6) {
				ind = s.indexOf("LINK 14 CONNECTED");
				int ind2 = s.indexOf("LINK 24 CONNECTED");
				int ind3 = s.indexOf("LINK 34 CONNECTED");
				int ind4 = s.indexOf("BLE[CONNECTED]");
				if ( (ind == -1) && (ind2 == -1) && (ind3 == -1) && (ind4 == -1) ) { //if none are found, we are not connected
					//no BLE-specific connection message is found.
					//if (printResponse) Serial.println("BLE (v7): isConnected: not connected...");				
					return false;
				} else {
					//if (printResponse) Serial.println("BLE: isConnected: yes is connected.");
					return true;
				}
			} else {
				//for V5.5, here are the kinds of lines that one can see:
				//
				// Here are lines with no connection...BLE is last keywoard: either "ADVERTISING" or "IDLE"
				//  This line has no connections (but everyone is ready):  		STATE CONNECTABLE DISCOVERABLE ADVERTISING
				//  This line has no connections (BLE advertising off):    		STATE CONNECTABLE DISCOVERABLE IDLE
				//  This line has no connections (BT Classic off):         		STATE CONNECTABLE ADVERTISING
				//
				//  BT Classic is connected but BLE is not (nor advertising):	STATE CONNECTED IDLE
				//  BT Classic is connected and BLE is not (but is advertising):STATE CONNECTED ADVERTISING
				//
				//  and here is BLE connected:                             		STATE CONNECTED CONNECTED
				
				//Serial.print("BLE (v5x): ind of 'Connected' = ");
				//Serial.println(ind);
				
				//if we got this far, then at least one CONNECTED is seen.  Let's look for IDLE or ADVERTISING, either of which
				//indicate that it's not BLE that is connected
				ind = s.indexOf("IDLE");
				int ind2 = s.indexOf("ADVERTISING");
				if ( (ind >= 0) || (ind2 >= 0) ) { //if either are found, we are not connected
					//Serial.println("BLE: isConnected: found IDLE or ADVERTISING...so NOT connected.");
					//there is IDLE...so, there is no connection
					return false;
				} else {
					//if (printResponse) Serial.println("BLE: isConnected: yes is connected.");
					return true;
				}
			}
		}
=======
        String s = getCmdResponse(); //gets the text reply from the BC127 due to the status() call above
        if (printResponse)
        {
            Serial.println("BLE: isConnected() response: ");
            Serial.print(s);
            Serial.println();
        }

        //if (s.indexOf("LINK 14 CONNECTED") == -1) { //if it returns -1, then it wasn't found.  This version is prob better (more specific for BLE) but only would work for V6 and above
        int ind = s.indexOf("CONNECTED");
        if (ind == -1)
        { //if it returns -1, then it wasn't found.
            //Serial.println("BLE: isConnected: not connected.");
            return false;
        }
        else
        {
            //as of V6 (or so) it'll actually say "CONNECTED[0]" if not connected, which is not helpful
            //search instead for "LINK 14 CONNECTED", which is maybe overly restrictive as it only looks
            //for the first "1" of the possible BLE "4" connections.
            if (BC127_firmware_ver >= 6)
            {
                ind = s.indexOf("LINK 14 CONNECTED");
                if (ind == -1)
                {
                    //Serial.println("BLE (v7): isConnected: not connected.");
                    return false;
                }
            }
            else
            {
                //Serial.print("BLE (v5x): ind of 'Connected' = ");
                //Serial.println(ind);
            }

            //Serial.println("BLE: isConnected: yes is connected.");
            return true;
        }
>>>>>>> 3c8fea29
    }

	//if we got this far, let's assume that we are not connected
    return false;
}

bool BLE::waitConnect(int time)
{
    // some output has multiple lines
    String line = String("");

    // decide how long we're willing to wait
    int timeout = time > 0 ? time : _timeout;

    // get our start time
    unsigned long startTime = millis();

    // as long as we have time
    while ((startTime + timeout) > millis())
    {
        if (_serialPort->available() > 0)
        {
            line.concat((char)_serialPort->read());
        }

        if (line.endsWith(EOL))
        {
            if (line.startsWith("OPEN_OK BLE")) //V5.5
            {
                return true;
            }
            if (line.startsWith("OPEN_OK 14 BLE")) //V6 and newer
            {
                return true;
            }

            // move on to next line
            line = "";
        }
    }

    return false;
}

<<<<<<< HEAD
void BLE::updateAdvertising(unsigned long curTime_millis, unsigned long updatePeriod_millis, bool printDebugMsgs) {
  static unsigned long lastUpdate_millis = 0;

  //has enough time passed to update everything?
  if (curTime_millis < lastUpdate_millis) lastUpdate_millis = 0; //handle wrap-around of the clock
  if ((curTime_millis - lastUpdate_millis) > updatePeriod_millis) { //is it time to update the user interface?
    if (isConnected(printDebugMsgs) == false) { //the true tells it to print the full reply to the serial monitor
      if (isAdvertising(printDebugMsgs) == false) {//the true tells it to print the full reply to the serial monitor
        Serial.println("BLE: updateAvertising: activating BLE advertising");
        advertise(true);  //not connected, ensure that we are advertising
      }
=======
void BLE::updateAdvertising(unsigned long curTime_millis, unsigned long updatePeriod_millis)
{
    static unsigned long lastUpdate_millis = 0;

    //has enough time passed to update everything?
    if (curTime_millis < lastUpdate_millis)
        lastUpdate_millis = 0; //handle wrap-around of the clock
    if ((curTime_millis - lastUpdate_millis) > updatePeriod_millis)
    { //is it time to update the user interface?
        if (isConnected() == false)
        { //the true tells it to print the full reply to the serial monitor
            if (isAdvertising() == false)
            { //the true tells it to print the full reply to the serial monitor
                Serial.println("BLE: updateAvertising: activating BLE advertising");
                advertise(true); //not connected, ensure that we are advertising
            }
        }
        lastUpdate_millis = curTime_millis; //we will use this value the next time around.
>>>>>>> 3c8fea29
    }
}<|MERGE_RESOLUTION|>--- conflicted
+++ resolved
@@ -2,7 +2,6 @@
 
 int BLE::begin(void)
 {
-<<<<<<< HEAD
 	
 	//clear the incoming serial buffer
 	while (_serialPort->available()) _serialPort->read();  //clear the serial buffer associated with the BT unit
@@ -52,48 +51,6 @@
 
 void BLE::setupBLE(int BT_firmware, bool printDebug) 
 {  
-=======
-
-    //clear the incoming serial buffer
-    while (_serialPort->available())
-        _serialPort->read(); //clear the serial buffer associated with the BT unit
-
-    //force into command mode (not needed if already in command mode...but historical Tympan units were preloaded to Data mode instead)
-    //myTympan.forceBTtoDataMode(false);
-    _serialPort->print("$");
-    delay(400);
-    _serialPort->print("$$$");
-
-    //now do the usual setup stuff
-    int ret_val;
-    ret_val = restore();
-    if (ret_val != BC127::SUCCESS)
-    {
-        Serial.print(F("BLE: begin: restore() returned error "));
-        Serial.println(ret_val);
-        //return ret_val;
-    }
-    ret_val = writeConfig();
-    if (ret_val != BC127::SUCCESS)
-    {
-        Serial.print(F("BLE: begin: writeConfig() returned error "));
-        Serial.println(ret_val);
-        //return ret_val;
-    }
-    ret_val = reset();
-    if (ret_val != BC127::SUCCESS)
-    {
-        Serial.print(F("BLE: begin: reset() returned error "));
-        Serial.println(ret_val);
-        //return ret_val;
-    }
-
-    return ret_val;
-}
->>>>>>> 3c8fea29
-
-void BLE::setupBLE(int BT_firmware)
-{
 
     int ret_val;
     ret_val = set_BC127_firmware_ver(BT_firmware);
@@ -111,15 +68,10 @@
         Serial.println("    :  0 = GENERIC MODULE ERROR");
     }
 
-<<<<<<< HEAD
 	//print version information...this is for debugging only
 	if (printDebug) Serial.println("BLE: setupBLE: assuming BC127 firmware: " + String(BC127_firmware_ver) + ", Actual is:");
 	version(printDebug);
 	
-=======
-    //start the advertising for a connection (whcih will be maintained in serviceBLE())
-    advertise(true);
->>>>>>> 3c8fea29
 }
 
 size_t BLE::sendByte(char c)
@@ -184,37 +136,7 @@
     sprintf(buf, "%02X %02X %02X %02X %02X %02X %02X", header.charAt(0), header.charAt(1), header.charAt(2), header.charAt(3), header.charAt(4), header.charAt(5), header.charAt(6));
     //Serial.println(buf);
     int a = sendString(header);
-    if (a != 7)
-        Serial.println("BLE: sendMessage: Error in sending header... Sent: '" + String(a) + "'");
-
-    /* 	int ind_start = 0, ind_end=0, ind_out;
-	char bu[1+payloadLen+1];  //temporary buffer
-	int packet_counter = 0;
-
-	String foo_s;
-	while (ind_end < len) {
-		//compute indices into our source string
-		ind_start = ind_end;
-		ind_end = ind_start + payloadLen;
-		ind_end = min(ind_end,len);
-
-		//construct this payload
-		ind_out = 0;
-		bu[ind_out++] = (char)(0xF0 | lowByte(packet_counter++));  //first byte
-		while (ind_start < ind_end) {
-			bu[ind_out++]=c_str[ind_start++];  //payload
-		}
-		bu[ind_out] = '\0';  //trailing byte...null terminated c-style string
-
-		//send the payload
-		//sentBytes += (sendString(String(bu))-1);
-		foo_s = String(bu);
-		size_t foo = sendString(foo_s);
-		if (foo > 0) sentBytes += (foo-1);
-		//Serial.println("BLE: sendMessage: packet " + String(packet_counter) + ", " + String(ind_start) + ", " + String(ind_end) + ", sentBytes = " + String(foo) + ", " + foo_s);
-		//delay(10);
-		delay(5); //20 characters characcters at 9600 baud is about 2.1 msec...make at least 10% longer (if not 2x longer)
-	} */
+    if (a != 7)  Serial.println("BLE: sendMessage: Error in sending header... Sent: '" + String(a) + "'");
 
     //break up String into packets
     int numPackets = ceil(s.length() / (float)payloadLen);
@@ -238,40 +160,27 @@
     int msgSize = 0;
     int bytesRecvd = 0;
 
-    while (1)
-    {
-        if (available() > 0)
-        {
-            if (recvBLE(s) > 0)
-            {
-                if (s->startsWith("\xab\xad\xc0\xde\xff"))
-                {
-                    msgSize = word(s->charAt(5), s->charAt(6));
-                    Serial.println("BLE: recvMessage: Length of message: '" + String(msgSize) + "'");
-
-                    char buf[16];
-
-                    sprintf(buf, "%02X %02X %02X %02X %02X %02X %02X", s->charAt(0), s->charAt(1), s->charAt(2), s->charAt(3), s->charAt(4), s->charAt(5), s->charAt(6));
-
-                    Serial.println(buf);
-
-                    int numPackets = ceil(msgSize / 20.0);
-
-                    for (int i = 0; i < numPackets; i++)
-                    {
-                        bytesRecvd += recvBLE(s);
-                    }
-
-                    if (bytesRecvd == msgSize)
-                    {
-                        return bytesRecvd;
-                    }
-                }
-                continue;
+    while (available() > 0)   {
+
+        if (recvBLE(s) > 0)   {
+
+            if (s->startsWith("\xab\xad\xc0\xde\xff"))   {
+
+                msgSize = word(s->charAt(5), s->charAt(6));
+                Serial.println("BLE: recvMessage: Length of message: '" + String(msgSize) + "'");
+
+                char buf[16];
+                sprintf(buf, "%02X %02X %02X %02X %02X %02X %02X", s->charAt(0), s->charAt(1), s->charAt(2), s->charAt(3), s->charAt(4), s->charAt(5), s->charAt(6));
+                Serial.println(buf);
+
+                int numPackets = ceil(msgSize / 20.0);
+                for (int i = 0; i < numPackets; i++) bytesRecvd += recvBLE(s);
+                if (bytesRecvd == msgSize) return bytesRecvd;
+
             }
-
-            break;
+            continue;
         }
+        break;
     }
 
     return 0;
@@ -295,11 +204,8 @@
     unsigned long startTime = millis();
 
     // as long as we have time
-    while ((startTime + _timeout) > millis())
-    {
-        if (recv(&tmp) > 0)
-        {
-<<<<<<< HEAD
+    while ((startTime + _timeout) > millis())  {
+        if (recv(&tmp) > 0)    {
 			if (printResponse) Serial.println("BLE: recvBLE: received = " + tmp);
 			
 			if (BC127_firmware_ver < 7) {
@@ -331,28 +237,6 @@
 					interpretAnyOpenOrClosedMsg(tmp,printResponse);
 				}
 			}
-=======
-            if (tmp.startsWith("RECV BLE ")) //for V5 firmware for BC127
-            {
-                s->concat(tmp.substring(9).trim());
-                return tmp.substring(9).length();
-            }
-            else if (tmp.startsWith("RECV 14 ")) //for V6 and newer...assumes first ("1") BLE link ("4")
-            {
-                tmp.remove(0, 8);
-                tmp.trim();                 //remove the "RECV 14 "
-                int ind = tmp.indexOf(" "); //find the space after the number of charcters
-                if (ind >= 0)
-                {
-                    //int len_string = (tmp.substring(0,ind)).toInt();  //it tells you the number of characters received
-                    tmp.remove(0, ind);
-                    tmp.trim();     //remove the number of characters received and any white space
-                    s->concat(tmp); //what's left is the message
-                }
-                return tmp.length();
-            }
-
->>>>>>> 3c8fea29
             tmp = "";
         }
     }
@@ -396,7 +280,6 @@
     //in V7: the reply will be something like: STATE CONNECTED[0] CONNECTABLE[OFF] DISCOVERABLE[OFF] BLE[ADVERTISING]
     if (status() > 0) //in bc127.cpp.    answer stored in cmdResponse.
     {
-<<<<<<< HEAD
 		String s = getCmdResponse();  //gets the text reply from the BC127 due to the status() call above
 		
 		while ((s.length() >0) && (interpretAnyOpenOrClosedMsg(s,printResponse))) s = getCmdResponse(); //in case the expected message got hijacked
@@ -416,26 +299,6 @@
 			//Serial.println("BLE: isAdvertising: yes is advertising.");
 			return true;
 		}
-=======
-        String s = getCmdResponse(); //gets the text reply from the BC127 due to the status() call above
-        if (printResponse)
-        {
-            Serial.println("BLE: isAdvertising() response: ");
-            Serial.print(s);
-            Serial.println();
-        }
-        //return s.startsWith("STATE CONNECTED"); //original
-        if (s.indexOf("ADVERTISING") == -1)
-        { //if it finds -1, then it wasn't found
-            //Serial.println("BLE: isAdvertising: not advertising.");
-            return false;
-        }
-        else
-        {
-            //Serial.println("BLE: isAdvertising: yes is advertising.");
-            return true;
-        }
->>>>>>> 3c8fea29
     }
 
     return false;
@@ -448,7 +311,6 @@
     //   followed by LINK 14 CONNECTED or something like that if the BLE is actually connected to something
     if (status() > 0) //in bc127.cpp.  answer stored in cmdResponse.
     {
-<<<<<<< HEAD
 		String s = getCmdResponse();  //gets the text reply from the BC127 due to the status() call above
 		if (printResponse) {
 			Serial.print("BLE: isConnected()   response: ");
@@ -508,46 +370,6 @@
 				}
 			}
 		}
-=======
-        String s = getCmdResponse(); //gets the text reply from the BC127 due to the status() call above
-        if (printResponse)
-        {
-            Serial.println("BLE: isConnected() response: ");
-            Serial.print(s);
-            Serial.println();
-        }
-
-        //if (s.indexOf("LINK 14 CONNECTED") == -1) { //if it returns -1, then it wasn't found.  This version is prob better (more specific for BLE) but only would work for V6 and above
-        int ind = s.indexOf("CONNECTED");
-        if (ind == -1)
-        { //if it returns -1, then it wasn't found.
-            //Serial.println("BLE: isConnected: not connected.");
-            return false;
-        }
-        else
-        {
-            //as of V6 (or so) it'll actually say "CONNECTED[0]" if not connected, which is not helpful
-            //search instead for "LINK 14 CONNECTED", which is maybe overly restrictive as it only looks
-            //for the first "1" of the possible BLE "4" connections.
-            if (BC127_firmware_ver >= 6)
-            {
-                ind = s.indexOf("LINK 14 CONNECTED");
-                if (ind == -1)
-                {
-                    //Serial.println("BLE (v7): isConnected: not connected.");
-                    return false;
-                }
-            }
-            else
-            {
-                //Serial.print("BLE (v5x): ind of 'Connected' = ");
-                //Serial.println(ind);
-            }
-
-            //Serial.println("BLE: isConnected: yes is connected.");
-            return true;
-        }
->>>>>>> 3c8fea29
     }
 
 	//if we got this far, let's assume that we are not connected
@@ -592,7 +414,6 @@
     return false;
 }
 
-<<<<<<< HEAD
 void BLE::updateAdvertising(unsigned long curTime_millis, unsigned long updatePeriod_millis, bool printDebugMsgs) {
   static unsigned long lastUpdate_millis = 0;
 
@@ -604,25 +425,5 @@
         Serial.println("BLE: updateAvertising: activating BLE advertising");
         advertise(true);  //not connected, ensure that we are advertising
       }
-=======
-void BLE::updateAdvertising(unsigned long curTime_millis, unsigned long updatePeriod_millis)
-{
-    static unsigned long lastUpdate_millis = 0;
-
-    //has enough time passed to update everything?
-    if (curTime_millis < lastUpdate_millis)
-        lastUpdate_millis = 0; //handle wrap-around of the clock
-    if ((curTime_millis - lastUpdate_millis) > updatePeriod_millis)
-    { //is it time to update the user interface?
-        if (isConnected() == false)
-        { //the true tells it to print the full reply to the serial monitor
-            if (isAdvertising() == false)
-            { //the true tells it to print the full reply to the serial monitor
-                Serial.println("BLE: updateAvertising: activating BLE advertising");
-                advertise(true); //not connected, ensure that we are advertising
-            }
-        }
-        lastUpdate_millis = curTime_millis; //we will use this value the next time around.
->>>>>>> 3c8fea29
     }
 }